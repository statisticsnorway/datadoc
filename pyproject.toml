--- conflicted
+++ resolved
@@ -51,11 +51,8 @@
 pep8-naming = "*"
 pre-commit = "^2.20.0"
 autoflake = "^1.4"
-<<<<<<< HEAD
 pytest-mock = "^3.8.2"
-=======
 ipython = "^8.4.0"
->>>>>>> 284f9e07
 
 [build-system]
 requires = ["poetry-core>=1.0.0"]
