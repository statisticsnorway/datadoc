--- conflicted
+++ resolved
@@ -40,11 +40,8 @@
 beautifulsoup4 = ">=4.12.3"
 cloudpathlib = { extras = ["gs"], version = ">=0.17.0" }
 pyjwt = ">=2.8.0"
-<<<<<<< HEAD
 ssb-klass-python = "^0.0.9"
-=======
 ssb-dash-components = "^0.3.0"
->>>>>>> f26e03f6
 
 [tool.poetry.group.dev.dependencies]
 mypy = ">=0.950"
