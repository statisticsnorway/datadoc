--- conflicted
+++ resolved
@@ -31,11 +31,8 @@
 arrow = ">=1.3.0"
 python-dotenv = ">=1.0.1"
 ssb-dash-components = ">=0.8.1"
-<<<<<<< HEAD
-dapla-toolbelt-metadata = "0.2.4"
-=======
+
 dapla-toolbelt-metadata = ">=0.2.5"
->>>>>>> e3b1b9f5
 gunicorn = ">=23.0.0"
 
 [tool.poetry.group.dev.dependencies]
