"""Functionality for displaying new nvariables metadata."""

from __future__ import annotations

import functools
import logging
from enum import Enum
from typing import TYPE_CHECKING

import dash_bootstrap_components as dbc
import ssb_dash_components as ssb  # type: ignore[import-untyped]

from datadoc import enums
from datadoc.frontend.callbacks.utils import get_language_strings_enum
from datadoc.frontend.fields.display_base import DisplayNewVariablesMetadata
from datadoc.frontend.fields.display_base import DisplayNewVariablesMetadataDropdown
from datadoc.frontend.fields.display_base import get_multi_language_metadata

if TYPE_CHECKING:
    from datadoc.enums import SupportedLanguages

logger = logging.getLogger(__name__)


def get_enum_options_for_language(
    enum: Enum,
    language: SupportedLanguages,
) -> list[dict[str, str]]:
    """Generate the list of options based on the currently chosen language."""
    return [
        {
            "title": i.get_value_for_language(language),
            "id": i.name,
        }
        for i in get_language_strings_enum(enum)  # type: ignore [attr-defined]
    ]


class NewVariableIdentifiers(str, Enum):
    """As defined here: https://statistics-norway.atlassian.net/wiki/spaces/MPD/pages/3042869256/Variabelforekomst."""

    SHORT_NAME = "short_name"
    NAME = "name"
    DATA_TYPE = "data_type"
    VARIABLE_ROLE = "variable_role"
    DEFINITION_URI = "definition_uri"
    DIRECT_PERSON_IDENTIFYING = "direct_person_identifying"
    DATA_SOURCE = "data_source"
    POPULATION_DESCRIPTION = "population_description"
    COMMENT = "comment"
    TEMPORALITY_TYPE = "temporality_type"
    MEASUREMENT_UNIT = "measurement_unit"
    FORMAT = "format"
    CLASSIFICATION_URI = "classification_uri"
    SENTINEL_VALUE_URI = "sentinel_value_uri"
    INVALID_VALUE_DESCRIPTION = "invalid_value_description"
    IDENTIFIER = "id"
    CONTAINS_DATA_FROM = "contains_data_from"
    CONTAINS_DATA_UNTIL = "contains_data_until"


DISPLAY_VARIABLES: dict[NewVariableIdentifiers, DisplayNewVariablesMetadata] = {
    NewVariableIdentifiers.SHORT_NAME: DisplayNewVariablesMetadata(
        identifier=NewVariableIdentifiers.SHORT_NAME.value,
        display_name="Kortnavn",
        description="Fysisk navn på variabelen i datasettet. Bør tilsvare anbefalt kortnavn.",
        obligatory=True,
        editable=False,
    ),
    NewVariableIdentifiers.NAME: DisplayNewVariablesMetadata(
        identifier=NewVariableIdentifiers.NAME.value,
        display_name="Navn",
        description="Variabelnavn kan arves fra VarDef, men kan også dokumenteres/endres her.",
        obligatory=True,
        multiple_language_support=True,
        presentation="text",
        component=ssb.Input,
    ),
<<<<<<< HEAD
    NewVariableIdentifiers.DATA_TYPE: DisplayNewVariablesMetadataDropdown(
        identifier=NewVariableIdentifiers.DATA_TYPE.value,
=======
    VariableIdentifiers.DATA_TYPE: DisplayNewVariablesMetadataDropdown(
        identifier=VariableIdentifiers.DATA_TYPE.value,
>>>>>>> cd6d8afd
        display_name="Datatype",
        description="Datatype",
        obligatory=True,
        presentation="dropdown",
        component=ssb.Dropdown,
        options_getter=functools.partial(
            get_enum_options_for_language,
            enums.DataType,
        ),
    ),
<<<<<<< HEAD
    NewVariableIdentifiers.VARIABLE_ROLE: DisplayNewVariablesMetadataDropdown(
        identifier=NewVariableIdentifiers.VARIABLE_ROLE.value,
=======
    VariableIdentifiers.VARIABLE_ROLE: DisplayNewVariablesMetadataDropdown(
        identifier=VariableIdentifiers.VARIABLE_ROLE.value,
>>>>>>> cd6d8afd
        display_name="Variabelens rolle",
        description="Variabelens rolle i datasett",
        obligatory=True,
        presentation="dropdown",
        component=ssb.Dropdown,
        options_getter=functools.partial(
            get_enum_options_for_language,
            enums.VariableRole,
        ),
    ),
    NewVariableIdentifiers.DEFINITION_URI: DisplayNewVariablesMetadata(
        identifier=NewVariableIdentifiers.DEFINITION_URI.value,
        display_name="Definition URI",
        description="En lenke (URI) til variabelens definisjon i SSB (Vardok/VarDef)",
        url=True,
        obligatory=True,
        presentation="url",
        component=ssb.Input,
    ),
    NewVariableIdentifiers.DIRECT_PERSON_IDENTIFYING: DisplayNewVariablesMetadata(
        identifier=NewVariableIdentifiers.DIRECT_PERSON_IDENTIFYING.value,
        display_name="DPI",
        description="Direkte personidentifiserende informasjon (DPI)",
        obligatory=True,
<<<<<<< HEAD
        presentation="bool",
=======
        component=dbc.Checkbox,
        extra_kwargs={
            "label": "Direkte Personidentifiserende Informasjon",
            "label_class_name": "ssb-checkbox checkbox-label",
            "class_name": "ssb-checkbox",
        },
>>>>>>> cd6d8afd
    ),
    NewVariableIdentifiers.DATA_SOURCE: DisplayNewVariablesMetadata(
        identifier=NewVariableIdentifiers.DATA_SOURCE.value,
        display_name="Datakilde",
        description="Datakilde. Settes på datasettnivå, men kan overstyres på variabelforekomstnivå.",
        multiple_language_support=True,
    ),
    NewVariableIdentifiers.POPULATION_DESCRIPTION: DisplayNewVariablesMetadata(
        identifier=NewVariableIdentifiers.POPULATION_DESCRIPTION.value,
        display_name="Populasjonen",
        description="Populasjonen variabelen beskriver kan spesifiseres nærmere her. Settes på datasettnivå, men kan overstyres på variabelforekomstnivå.",
        multiple_language_support=True,
    ),
    NewVariableIdentifiers.COMMENT: DisplayNewVariablesMetadata(
        identifier=NewVariableIdentifiers.COMMENT.value,
        display_name="Kommentar",
        description="Ytterligere presiseringer av variabeldefinisjon",
        multiple_language_support=True,
    ),
    NewVariableIdentifiers.MEASUREMENT_UNIT: DisplayNewVariablesMetadata(
        identifier=NewVariableIdentifiers.MEASUREMENT_UNIT.value,
        display_name="Måleenhet",
        description="Måleenhet. Eksempel: NOK eller USD for valuta, KG eller TONN for vekt. Se også forslag til SSBs måletyper/måleenheter.",
        multiple_language_support=True,
    ),
    NewVariableIdentifiers.FORMAT: DisplayNewVariablesMetadata(
        identifier=NewVariableIdentifiers.FORMAT.value,
        display_name="Format",
        description="Verdienes format (fysisk format eller regulært uttrykk) i maskinlesbar form ifm validering. Dette kan benyttes som en ytterligere presisering av datatypen (dataType) i de tilfellene hvor dette er relevant. ",
    ),
    NewVariableIdentifiers.CLASSIFICATION_URI: DisplayNewVariablesMetadata(
        identifier=NewVariableIdentifiers.CLASSIFICATION_URI.value,
        display_name="Kodeverkets URI",
        description="Lenke (URI) til gyldige kodeverk (klassifikasjon eller kodeliste) i KLASS",
        url=True,
    ),
    NewVariableIdentifiers.SENTINEL_VALUE_URI: DisplayNewVariablesMetadata(
        identifier=NewVariableIdentifiers.SENTINEL_VALUE_URI.value,
        display_name="Spesialverdienes URI",
        description="En lenke (URI) til en oversikt over 'spesialverdier' som inngår i variabelen.",
        url=True,
        presentation="url",
    ),
    NewVariableIdentifiers.INVALID_VALUE_DESCRIPTION: DisplayNewVariablesMetadata(
        identifier=NewVariableIdentifiers.INVALID_VALUE_DESCRIPTION.value,
        display_name="Ugyldige verdier",
        description="En beskrivelse av ugyldige verdier som inngår i variabelen dersom spesialverdiene ikke er tilstrekkelige eller ikke kan benyttes.",
        multiple_language_support=True,
    ),
    NewVariableIdentifiers.IDENTIFIER: DisplayNewVariablesMetadata(
        identifier=NewVariableIdentifiers.IDENTIFIER.value,
        display_name="Unik ID",
        description="Unik SSB identifikator for variabelforekomsten i datasettet",
        obligatory=False,
        editable=False,
    ),
    NewVariableIdentifiers.CONTAINS_DATA_FROM: DisplayNewVariablesMetadata(
        identifier=NewVariableIdentifiers.CONTAINS_DATA_FROM.value,
        display_name="Inneholder data f.o.m.",
        description="Variabelforekomsten i datasettet inneholder data fra og med denne dato.",
        presentation="date",
        component=ssb.Input,
    ),
    NewVariableIdentifiers.CONTAINS_DATA_UNTIL: DisplayNewVariablesMetadata(
        identifier=NewVariableIdentifiers.CONTAINS_DATA_UNTIL.value,
        display_name="Inneholder data t.o.m.",
        description="Variabelforekomsten i datasettet inneholder data til og med denne dato.",
        presentation="date",
        component=ssb.Input,
    ),
}


for v in DISPLAY_VARIABLES.values():
    if v.multiple_language_support:
        v.value_getter = get_multi_language_metadata

MULTIPLE_LANGUAGE_VARIABLES_METADATA = [
    m.identifier for m in DISPLAY_VARIABLES.values() if m.multiple_language_support
]

OBLIGATORY_VARIABLES_METADATA = [
    m for m in DISPLAY_VARIABLES.values() if m.obligatory and m.editable
]

OPTIONAL_VARIABLES_METADATA = [
    m for m in DISPLAY_VARIABLES.values() if not m.obligatory and m.editable
]

NON_EDITABLE_DATASET_METADATA = [
    m for m in DISPLAY_VARIABLES.values() if not m.editable
]


# The order of this list MUST match the order of display components, as defined in DatasetTab.py
DISPLAYED_VARIABLES_METADATA: list[DisplayNewVariablesMetadata] = (
    OBLIGATORY_VARIABLES_METADATA + OPTIONAL_VARIABLES_METADATA
)

DISPLAYED_DROPDOWN_VARIABLES_METADATA: list[DisplayNewVariablesMetadataDropdown] = [
    m
    for m in DISPLAYED_VARIABLES_METADATA
    if isinstance(m, DisplayNewVariablesMetadataDropdown)
]

OBLIGATORY_VARIABLES_METADATA_IDENTIFIERS: list[str] = [
    m.identifier for m in DISPLAY_VARIABLES.values() if m.obligatory and m.editable
]<|MERGE_RESOLUTION|>--- conflicted
+++ resolved
@@ -76,13 +76,8 @@
         presentation="text",
         component=ssb.Input,
     ),
-<<<<<<< HEAD
     NewVariableIdentifiers.DATA_TYPE: DisplayNewVariablesMetadataDropdown(
         identifier=NewVariableIdentifiers.DATA_TYPE.value,
-=======
-    VariableIdentifiers.DATA_TYPE: DisplayNewVariablesMetadataDropdown(
-        identifier=VariableIdentifiers.DATA_TYPE.value,
->>>>>>> cd6d8afd
         display_name="Datatype",
         description="Datatype",
         obligatory=True,
@@ -93,13 +88,8 @@
             enums.DataType,
         ),
     ),
-<<<<<<< HEAD
     NewVariableIdentifiers.VARIABLE_ROLE: DisplayNewVariablesMetadataDropdown(
         identifier=NewVariableIdentifiers.VARIABLE_ROLE.value,
-=======
-    VariableIdentifiers.VARIABLE_ROLE: DisplayNewVariablesMetadataDropdown(
-        identifier=VariableIdentifiers.VARIABLE_ROLE.value,
->>>>>>> cd6d8afd
         display_name="Variabelens rolle",
         description="Variabelens rolle i datasett",
         obligatory=True,
@@ -124,16 +114,12 @@
         display_name="DPI",
         description="Direkte personidentifiserende informasjon (DPI)",
         obligatory=True,
-<<<<<<< HEAD
-        presentation="bool",
-=======
         component=dbc.Checkbox,
         extra_kwargs={
             "label": "Direkte Personidentifiserende Informasjon",
             "label_class_name": "ssb-checkbox checkbox-label",
             "class_name": "ssb-checkbox",
         },
->>>>>>> cd6d8afd
     ),
     NewVariableIdentifiers.DATA_SOURCE: DisplayNewVariablesMetadata(
         identifier=NewVariableIdentifiers.DATA_SOURCE.value,
