--- conflicted
+++ resolved
@@ -159,16 +159,6 @@
         obligatory=True,
         multiple_language_support=True,
     ),
-<<<<<<< HEAD
-=======
-    DatasetIdentifiers.REGISTER_URI: MetadataInputField(
-        identifier=DatasetIdentifiers.REGISTER_URI.value,
-        display_name="Register URI",
-        description="Lenke (URI) til register i registeroversikt (oversikt over alle registre meldt Datatilsynet (oppdatering foretas av sikkerhetsrådgiver))",
-        multiple_language_support=True,
-        type="url",
-    ),
->>>>>>> f7b28637
     DatasetIdentifiers.POPULATION_DESCRIPTION: MetadataInputField(
         identifier=DatasetIdentifiers.POPULATION_DESCRIPTION.value,
         display_name="Populasjon",
