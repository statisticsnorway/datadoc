--- conflicted
+++ resolved
@@ -150,11 +150,7 @@
         description="Oppgi om det er knyttet noen bruksrestriksjoner til datasettet, f.eks. krav om sletting/anonymisering.",
         options_getter=functools.partial(
             get_enum_options,
-<<<<<<< HEAD
-            enums.UseRestriction,
-=======
-            DataSetStatus,
->>>>>>> 39888476
+            UseRestriction,
         ),
     ),
     DatasetIdentifiers.USE_RESTRICTION_DATE: MetadataDateField(
@@ -178,7 +174,7 @@
         description="Oppgi om metadataene er under arbeid (utkast), kan deles internt (intern), kan deles eksternt(ekstern) eller er avsluttet/erstattet (utgått). Det kan være restriksjoner knyttet til deling både internt og eksternt.",
         options_getter=functools.partial(
             get_enum_options,
-            enums.DataSetStatus,
+            DataSetStatus,
         ),
         obligatory=True,
     ),
@@ -313,45 +309,6 @@
         obligatory=True,
         editable=False,
     ),
-<<<<<<< HEAD
-=======
-    DatasetIdentifiers.CONTAINS_DATA_FROM: MetadataPeriodField(
-        identifier=DatasetIdentifiers.CONTAINS_DATA_FROM.value,
-        display_name="Inneholder data f.o.m.",
-        description="Oppgi hvilken dato datasettet inneholder data f.o.m. ÅÅÅÅ-MM-DD",
-        obligatory=True,
-        editable=True,
-        id_type=DATASET_METADATA_DATE_INPUT,
-    ),
-    DatasetIdentifiers.CONTAINS_DATA_UNTIL: MetadataPeriodField(
-        identifier=DatasetIdentifiers.CONTAINS_DATA_UNTIL.value,
-        display_name="Inneholder data t.o.m.",
-        description="Oppgi hvilken dato datasettet inneholder data t.o.m. ÅÅÅÅ-MM-DD",
-        obligatory=True,
-        editable=True,
-        id_type=DATASET_METADATA_DATE_INPUT,
-    ),
-    DatasetIdentifiers.USE_RESTRICTION: MetadataDropdownField(
-        identifier=DatasetIdentifiers.USE_RESTRICTION.value,
-        display_name="Bruksrestriksjon",
-        description="Oppgi om det er knyttet noen bruksrestriksjoner til datasettet, f.eks. krav om sletting/anonymisering.",
-        options_getter=functools.partial(
-            get_enum_options,
-            UseRestriction,
-        ),
-    ),
-    DatasetIdentifiers.USE_RESTRICTION_DATE: MetadataDateField(
-        identifier=DatasetIdentifiers.USE_RESTRICTION_DATE.value,
-        display_name="Bruksrestriksjonsdato",
-        description='Oppgi ev. "tiltaksdato" for bruksrestriksjoner, f.eks. frist for sletting/anonymisering. Noen bruksrestriksjoner vil ikke ha en slik dato, f.eks. vil en behandlingsbegrensning normalt være permanent/tidsuavhengig.',
-    ),
-    DatasetIdentifiers.CONTAINS_PERSONAL_DATA: MetadataCheckboxField(
-        identifier=DatasetIdentifiers.CONTAINS_PERSONAL_DATA.value,
-        display_name="Inneholder personopplysninger",
-        description="Oppgi om datasettet inneholder personopplysninger. All informasjon som entydig kan knyttes til en fysisk person (f.eks. fødselsnummer og adresse), er personopplysninger. Pseudonymiserte personopplysninger er fortsatt personopplysninger. Næringsdata om enkeltpersonforetak (ENK) skal imidlertid ikke regnes som personopplysninger.",
-        obligatory=True,
-    ),
->>>>>>> 39888476
 }
 
 MULTIPLE_LANGUAGE_DATASET_IDENTIFIERS = [
