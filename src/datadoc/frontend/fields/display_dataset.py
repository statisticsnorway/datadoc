--- conflicted
+++ resolved
@@ -168,12 +168,7 @@
         display_name="Datakilde",
         description="Datakilde. Settes enten for datasettet eller variabelforekomst.",
         obligatory=True,
-<<<<<<< HEAD
-        multiple_language_support=False,
         options_getter=get_data_source_options,
-=======
-        id_type=DATASET_METADATA_MULTILANGUAGE_INPUT,
->>>>>>> f3339ea8
     ),
     DatasetIdentifiers.POPULATION_DESCRIPTION: MetadataMultiLanguageField(
         identifier=DatasetIdentifiers.POPULATION_DESCRIPTION.value,
