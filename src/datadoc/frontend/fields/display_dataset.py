--- conflicted
+++ resolved
@@ -26,25 +26,6 @@
 logger = logging.getLogger(__name__)
 
 
-<<<<<<< HEAD
-=======
-def get_enum_options_for_language(
-    enum: Enum,
-    language: SupportedLanguages,
-) -> list[dict[str, str]]:
-    """Generate the list of options based on the currently chosen language."""
-    dropdown_options = [
-        {
-            "label": i.get_value_for_language(language),
-            "value": i.name,
-        }
-        for i in get_language_strings_enum(enum)  # type: ignore [attr-defined]
-    ]
-    dropdown_options.insert(0, {"label": "", "value": ""})
-    return dropdown_options
-
-
->>>>>>> 00215652
 def get_statistical_subject_options(
     language: SupportedLanguages,
 ) -> list[dict[str, str]]:
@@ -57,7 +38,7 @@
         for primary in state.statistic_subject_mapping.primary_subjects
         for secondary in primary.secondary_subjects
     ]
-    dropdown_options.insert(0, {"label": "", "value": ""})
+    dropdown_options.insert(0, {"title": "", "id": ""})
     return dropdown_options
 
 
@@ -72,7 +53,7 @@
         }
         for unit_type in state.unit_types.classifications
     ]
-    dropdown_options.insert(0, {"label": "", "value": ""})
+    dropdown_options.insert(0, {"title": "", "id": ""})
     return dropdown_options
 
 
@@ -87,7 +68,7 @@
         }
         for option in state.organisational_units.classifications
     ]
-    dropdown_options.insert(0, {"label": "", "value": ""})
+    dropdown_options.insert(0, {"title": "", "id": ""})
     return dropdown_options
 
 
