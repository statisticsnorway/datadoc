--- conflicted
+++ resolved
@@ -18,17 +18,14 @@
 from datadoc.frontend.components.builders import build_edit_section
 from datadoc.frontend.components.builders import build_ssb_accordion
 from datadoc.frontend.components.builders import build_ssb_alert
+from datadoc.frontend.components.builders import build_variables_machine_section
 from datadoc.frontend.constants import INVALID_DATE_ORDER
 from datadoc.frontend.constants import INVALID_VALUE
 from datadoc.frontend.fields.display_variables import DISPLAY_VARIABLES
 from datadoc.frontend.fields.display_variables import (
     MULTIPLE_LANGUAGE_VARIABLES_METADATA,
 )
-<<<<<<< HEAD
-=======
 from datadoc.frontend.fields.display_variables import NON_EDITABLE_VARIABLES_METADATA
-from datadoc.frontend.fields.display_variables import OBLIGATORY_VARIABLES_METADATA
->>>>>>> 39888476
 from datadoc.frontend.fields.display_variables import (
     OBLIGATORY_VARIABLES_METADATA_IDENTIFIERS_AND_DISPLAY_NAME,
 )
@@ -67,7 +64,7 @@
                     "",
                     variable,
                 ),
-                build_edit_section(
+                build_variables_machine_section(
                     NON_EDITABLE_VARIABLES_METADATA,
                     "Maskingenerert",
                     variable,
