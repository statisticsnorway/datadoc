--- conflicted
+++ resolved
@@ -52,23 +52,7 @@
 }
 
 
-<<<<<<< HEAD
-def build_ssb_alert(  # noqa: PLR0913 not immediately obvious how to improve this
-=======
-def build_ssb_styled_tab(label: str, content: html.Article) -> dbc.Tab:
-    """Make a Dash Tab according to SSBs Design System."""
-    return dbc.Tab(
-        label=label,
-        # Replace all whitespace with dashes
-        tab_id=re.sub(r"\s+", "-", label.lower()),
-        label_class_name="ssb-tabs navigation-item workspace-tab-label",
-        children=content,
-        className="workspace-tab",
-    )
-
-
 def build_ssb_alert(
->>>>>>> f3339ea8
     alert_type: AlertTypes,
     title: str,
     message: str | None = None,
