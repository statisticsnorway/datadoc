--- conflicted
+++ resolved
@@ -113,15 +113,10 @@
 
         Returns a BeautifulSoup ResultSet.
         """
-<<<<<<< HEAD
-        response = requests.get(source_url, timeout=30)
-        logger.debug("Got response %s from %s", response, source_url)
-        response.encoding = "utf-8"
-        soup = BeautifulSoup(response.text, features="xml")
-        return soup.find_all("hovedemne")
-=======
         try:
             response = requests.get(source_url, timeout=30)
+            response.encoding = "utf-8"
+            logger.debug("Got response %s from %s", response, source_url)
             soup = BeautifulSoup(response.text, features="xml")
             return soup.find_all("hovedemne")
         except requests.exceptions.RequestException:
@@ -129,7 +124,6 @@
                 "Exception while fetching statistical structure ",
             )
             return None
->>>>>>> a4de5b1c
 
     def _parse_statistic_subject_structure_xml(
         self,
@@ -178,22 +172,15 @@
         if self.future and self.future.done():
             self._statistic_subject_structure_xml = self.future.result()
 
-<<<<<<< HEAD
-            self._primary_subjects = self._parse_statistic_subject_structure_xml(
-                self._statistic_subject_structure_xml,
-            )
-            logger.debug(
-                "Thread finished. Parsed %s primary subjects",
-                len(self._primary_subjects),
-            )
-
-            return True
-        logger.warning("Future is not done. Cannot parse xml.")
-=======
             if self._statistic_subject_structure_xml is not None:
                 self._primary_subjects = self._parse_statistic_subject_structure_xml(
                     self._statistic_subject_structure_xml,
                 )
+                logger.debug(
+                    "Thread finished. Parsed %s primary subjects",
+                    len(self._primary_subjects),
+                )
                 return True
->>>>>>> a4de5b1c
+
+        logger.warning("Future is not done. Cannot parse xml.")
         return False