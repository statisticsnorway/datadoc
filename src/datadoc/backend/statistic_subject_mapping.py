from __future__ import annotations

import concurrent.futures
import logging
from dataclasses import dataclass

import bs4
import requests
from bs4 import BeautifulSoup
from bs4 import ResultSet

<<<<<<< HEAD
logger = logging.getLogger(__name__)
=======
from datadoc.enums import SupportedLanguages
>>>>>>> e0c663a6


@dataclass
class Subject:
    """Base class for Primary and Secondary subjects."""

    titles: dict[str, str]
    subject_code: str

    def get_title(self, language: SupportedLanguages) -> str:
        """Get the title in the given language."""
        return self.titles[
            (
                # Adjust to language codes in the StatisticSubjectMapping structure.
                "no"
                if language
                in [
                    SupportedLanguages.NORSK_BOKMÅL,
                    SupportedLanguages.NORSK_NYNORSK,
                ]
                else "en"
            )
        ]


@dataclass
class SecondarySubject(Subject):
    """Data structure for secondary subjects or 'delemne'."""

    statistic_short_names: list[str]


@dataclass
class PrimarySubject(Subject):
    """Data structure for primary subjects or 'hovedemne'."""

    secondary_subjects: list[SecondarySubject]


class StatisticSubjectMapping:
    """Allow mapping between statistic short name and primary and secondary subject."""

    def __init__(self, source_url: str) -> None:
        """Retrieves the statistical structure document from the given URL.

        Initializes the mapping dicts. Based on the values in the statistical structure document.
        """
        self.source_url = source_url

        self._statistic_subject_structure_xml: ResultSet | None = None
        self.secondary_subject_primary_subject_mapping: dict[str, str] = {}

        executor = concurrent.futures.ThreadPoolExecutor(max_workers=1)
        self.future = executor.submit(
            self._fetch_statistical_structure,
            self.source_url,
        )

        self._primary_subjects: list[PrimarySubject] | None

    def get_primary_subject(self, statistic_short_name: str) -> str | None:
        """Returns the primary subject for the given statistic short name by mapping it through the secondary subject.

        Looks up the secondary subject for the statistic short name, then uses that
        to look up the corresponding primary subject in the mapping dict.

        Returns the primary subject string if found, else None.
        """
        self._parse_xml_if_loaded()
        if secondary_subject := self.get_secondary_subject(statistic_short_name):
            return self.secondary_subject_primary_subject_mapping.get(
                secondary_subject,
                None,
            )

        return None

    def get_secondary_subject(self, statistic_short_name: str) -> str | None:
        """Looks up the secondary subject for the given statistic short name in the mapping dict.

        Returns the secondary subject string if found, else None.
        """
        if self.primary_subjects is not None:
            for p in self.primary_subjects:
                for s in p.secondary_subjects:
                    if statistic_short_name in s.statistic_short_names:
                        return s.subject_code
        return None

    @staticmethod
    def _extract_titles(titles_xml: bs4.element.Tag) -> dict[str, str]:
        titles = {}
        for title in titles_xml.find_all("tittel"):
            titles[title["sprak"]] = title.text
        return titles

    @staticmethod
<<<<<<< HEAD
    def _fetch_statistical_structure(source_url: str | None) -> ResultSet | None:
=======
    def _fetch_statistical_structure(source_url: str) -> ResultSet:
>>>>>>> e0c663a6
        """Fetch statistical structure document from source_url.

        Returns a BeautifulSoup ResultSet.
        """
<<<<<<< HEAD
        if source_url is not None:
            try:
                response = requests.get(source_url, timeout=30)
                soup = BeautifulSoup(response.text, features="xml")
                return soup.find_all("hovedemne")
            except requests.exceptions.RequestException:
                logger.debug("statistical structure file not avalable")
                return None
        return None
=======
        response = requests.get(source_url, timeout=30)
        response.encoding = "utf-8"
        soup = BeautifulSoup(response.text, features="xml")
        return soup.find_all("hovedemne")
>>>>>>> e0c663a6

    def _parse_statistic_subject_structure_xml(
        self,
        statistical_structure_xml: ResultSet | None,
    ) -> list[PrimarySubject] | None:
        primary_subjects: list[PrimarySubject] = []
        if statistical_structure_xml is not None:
            for p in statistical_structure_xml:
                secondary_subjects: list[SecondarySubject] = [
                    SecondarySubject(
                        self._extract_titles(s.titler),
                        s["emnekode"],
                        [
                            statistikk["kortnavn"]
                            for statistikk in s.find_all("Statistikk")
                        ],
                    )
                    for s in p.find_all("delemne")
                ]

                primary_subjects.append(
                    PrimarySubject(
                        self._extract_titles(p.titler),
                        p["emnekode"],
                        secondary_subjects,
                    ),
                )
            return primary_subjects
        return None

    def wait_for_primary_subject(self) -> None:
        """Waits for the thread responsible for loading the xml to finish."""
        self.future.result()

    @property
    def primary_subjects(self) -> list[PrimarySubject] | None:
        """Getter for primary subjects."""
        self._parse_xml_if_loaded()
        return self._primary_subjects

    def _parse_xml_if_loaded(self) -> bool:
        """Checks if the xml is loaded, then parses the xml if it is loaded.

        Returns true if it is loaded and parsed.
        """
        if self.future.done():
            self._statistic_subject_structure_xml = self.future.result()

            self._primary_subjects = self._parse_statistic_subject_structure_xml(
                self._statistic_subject_structure_xml,
            )

            return True
        return False<|MERGE_RESOLUTION|>--- conflicted
+++ resolved
@@ -9,11 +9,9 @@
 from bs4 import BeautifulSoup
 from bs4 import ResultSet
 
-<<<<<<< HEAD
+from datadoc.enums import SupportedLanguages
+
 logger = logging.getLogger(__name__)
-=======
-from datadoc.enums import SupportedLanguages
->>>>>>> e0c663a6
 
 
 @dataclass
@@ -111,31 +109,18 @@
         return titles
 
     @staticmethod
-<<<<<<< HEAD
-    def _fetch_statistical_structure(source_url: str | None) -> ResultSet | None:
-=======
     def _fetch_statistical_structure(source_url: str) -> ResultSet:
->>>>>>> e0c663a6
         """Fetch statistical structure document from source_url.
 
         Returns a BeautifulSoup ResultSet.
         """
-<<<<<<< HEAD
-        if source_url is not None:
-            try:
-                response = requests.get(source_url, timeout=30)
-                soup = BeautifulSoup(response.text, features="xml")
-                return soup.find_all("hovedemne")
-            except requests.exceptions.RequestException:
-                logger.debug("statistical structure file not avalable")
-                return None
-        return None
-=======
-        response = requests.get(source_url, timeout=30)
-        response.encoding = "utf-8"
-        soup = BeautifulSoup(response.text, features="xml")
-        return soup.find_all("hovedemne")
->>>>>>> e0c663a6
+        try:
+            response = requests.get(source_url, timeout=30)
+            soup = BeautifulSoup(response.text, features="xml")
+            return soup.find_all("hovedemne")
+        except requests.exceptions.RequestException:
+            logger.debug("statistical structure file not avalable")
+            return None
 
     def _parse_statistic_subject_structure_xml(
         self,
