--- conflicted
+++ resolved
@@ -366,13 +366,12 @@
             period = convert_ssb_period(period_string, "end", date_format)
             if period is not None:
                 return arrow.get(period, date_format.arrow_pattern).ceil("month").date()
-<<<<<<< HEAD
-            return (
-                arrow.get(period_string, date_format.arrow_pattern)
-                .ceil(date_format.timeframe)
-                .date()
-            )
-        return None
+            return None
+        return (
+            arrow.get(period_string, date_format.arrow_pattern)
+            .ceil(date_format.timeframe)
+            .date()
+        )
 
     @property
     def dataset_state(
@@ -429,12 +428,4 @@
                 and last_filename_element[1:].isdigit()
             ):
                 return last_filename_element[1:]
-        return None
-=======
-            return None
-        return (
-            arrow.get(period_string, date_format.arrow_pattern)
-            .ceil(date_format.timeframe)
-            .date()
-        )
->>>>>>> e4ec9de4
+        return None