"""Extract info from a path following SSB's dataset naming convention."""

from __future__ import annotations

import pathlib
import re
from abc import ABC
from abc import abstractmethod
from dataclasses import dataclass
from typing import TYPE_CHECKING
from typing import Final
from typing import Literal

import arrow

from datadoc.enums import DatasetState
from datadoc.enums import SupportedLanguages

if TYPE_CHECKING:
    import datetime
    import os
    from datetime import date


@dataclass
class DateFormat(ABC):
    """A super class for date formats."""

    name: str
    regex_pattern: str
    arrow_pattern: str
    timeframe: Literal["year", "month", "day", "week"]

    @abstractmethod
    def get_floor(self, period_string: str) -> date | None:
        """Return first date of timeframe period."""

    @abstractmethod
    def get_ceil(self, period_string: str) -> date | None:
        """Return last date of timeframe period."""


@dataclass
class IsoDateFormat(DateFormat):
    """A subclass of Dateformat with relevant patterns for ISO dates."""

    def get_floor(self, period_string: str) -> date | None:
        """Method.

        >>> ISO_YEAR_MONTH.get_floor("1980-08")
        datetime.date(1980, 8, 1)

        >>> ISO_YEAR.get_floor("2021")
        datetime.date(2021, 1, 1)

        >>> SSB_BIMESTER.get_floor("2003B4")
        datetime.date(2003, 7, 1)

        """
        return arrow.get(period_string, self.arrow_pattern).floor(self.timeframe).date()

    def get_ceil(self, period_string: str) -> date | None:
        """Method.

        >>> ISO_YEAR.get_ceil("1921")
        datetime.date(1921, 12, 31)

        >>> ISO_YEAR_MONTH.get_ceil("2021-05")
        datetime.date(2021, 5, 31)

        >>> SSB_HALF_YEAR.get_ceil("2024H1")
        datetime.date(2024, 6, 30)

        """
        return arrow.get(period_string, self.arrow_pattern).ceil(self.timeframe).date()


ISO_YEAR = IsoDateFormat(
    name="ISO_YEAR",
    regex_pattern=r"^\d{4}$",
    arrow_pattern="YYYY",
    timeframe="year",
)
ISO_YEAR_MONTH = IsoDateFormat(
    name="ISO_YEAR_MONTH",
    regex_pattern=r"^\d{4}\-\d{2}$",
    arrow_pattern="YYYY-MM",
    timeframe="month",
)
ISO_YEAR_MONTH_DAY = IsoDateFormat(
    name="ISO_YEAR_MONTH_DAY",
    regex_pattern=r"^\d{4}\-\d{2}\-\d{2}$",
    arrow_pattern="YYYY-MM-DD",
    timeframe="day",
)
ISO_YEAR_WEEK = IsoDateFormat(
    name="ISO_YEAR_WEEK",
    regex_pattern=r"^\d{4}\-{0,1}W\d{2}$",
    arrow_pattern="W",
    timeframe="week",
)


@dataclass
class SsbDateFormat(DateFormat):
    """A subclass of Dateformat with relevant patterns for SSB unique dates."""

    ssb_dates: dict

    def get_floor(self, period_string: str) -> date | None:
        """Convert SSB format to date-string and return first date.

        If not excisting SSB format, return None

        >>> SSB_BIMESTER.get_floor("2003B8")
        None

        """
        try:
            year = period_string[:4]
            month = self.ssb_dates[period_string[-2:]]["start"]
            period = year + month
            return arrow.get(period, self.arrow_pattern).floor(self.timeframe).date()
        except KeyError:
            return None

    def get_ceil(self, period_string: str) -> date | None:
        """Convert SSB format to date-string and return last date.

        If not excisting SSB format, return None

        >>> SSB_TRIANNUAL.get_ceil("1999T11")
        None

        """
        try:
            year = period_string[:4]
            month = self.ssb_dates[period_string[-2:]]["end"]
            period = year + month
            return arrow.get(period, self.arrow_pattern).ceil(self.timeframe).date()
        except KeyError:
            return None


SSB_BIMESTER = SsbDateFormat(
    name="SSB_BIMESTER",
    regex_pattern=r"^\d{4}[B]\d{1}$",
    arrow_pattern="YYYYMM",
    timeframe="month",
    ssb_dates={
        "B1": {
            "start": "01",
            "end": "02",
        },
        "B2": {
            "start": "03",
            "end": "04",
        },
        "B3": {
            "start": "05",
            "end": "06",
        },
        "B4": {
            "start": "07",
            "end": "08",
        },
        "B5": {
            "start": "09",
            "end": "10",
        },
        "B6": {
            "start": "11",
            "end": "12",
        },
    },
)

SSB_QUARTERLY = SsbDateFormat(
    name="SSB_QUARTERLY",
    regex_pattern=r"^\d{4}[Q]\d{1}$",
    arrow_pattern="YYYYMM",
    timeframe="month",
    ssb_dates={
        "Q1": {
            "start": "01",
            "end": "03",
        },
        "Q2": {
            "start": "04",
            "end": "06",
        },
        "Q3": {
            "start": "07",
            "end": "09",
        },
        "Q4": {
            "start": "10",
            "end": "12",
        },
    },
)

SSB_TRIANNUAL = SsbDateFormat(
    name="SSB_TRIANNUAL",
    regex_pattern=r"^\d{4}[T]\d{1}$",
    arrow_pattern="YYYYMM",
    timeframe="month",
    ssb_dates={
        "T1": {
            "start": "01",
            "end": "04",
        },
        "T2": {
            "start": "05",
            "end": "08",
        },
        "T3": {
            "start": "09",
            "end": "12",
        },
    },
)
SSB_HALF_YEAR = SsbDateFormat(
    name="SSB_HALF_YEAR",
    regex_pattern=r"^\d{4}[H]\d{1}$",
    arrow_pattern="YYYYMM",
    timeframe="month",
    ssb_dates={
        "H1": {
            "start": "01",
            "end": "06",
        },
        "H2": {
            "start": "07",
            "end": "12",
        },
    },
)

SUPPORTED_DATE_FORMATS: list[IsoDateFormat | SsbDateFormat] = [
    ISO_YEAR,
    ISO_YEAR_MONTH,
    ISO_YEAR_MONTH_DAY,
    ISO_YEAR_WEEK,
    SSB_BIMESTER,
    SSB_QUARTERLY,
    SSB_TRIANNUAL,
    SSB_HALF_YEAR,
]


def categorize_period_string(period: str) -> IsoDateFormat | SsbDateFormat:
    """Categorize a period string into one of the supported date formats.

    If the period string is not recognized, a NotImplementedError is raised.

    Examples:
    >>> date_format = categorize_period_string('2022-W01')
    >>> date_format.name
    ISO_YEAR_WEEK

    >>> date_format = categorize_period_string('1954T2')
    >>> date_format.name
    SSB_TRIANNUAL

    >>> categorize_period_string('unknown format')
    Traceback (most recent call last):
     ...
    NotImplementedError: Period format unknown format is not supported
    """
    for date_format in SUPPORTED_DATE_FORMATS:
        if re.match(date_format.regex_pattern, period):
            return date_format

    msg = f"Period format {period} is not supported"
    raise NotImplementedError(
        msg,
    )


class DaplaDatasetPathInfo:
    """Extract info from a path following SSB's dataset naming convention."""

    def __init__(self, dataset_path: str | os.PathLike[str]) -> None:
        """Digest the path so that it's ready for further parsing."""
        self.dataset_path = pathlib.Path(dataset_path)
        self.dataset_name_sections = self.dataset_path.stem.split("_")
        self._period_strings = self._extract_period_strings(self.dataset_name_sections)

    @staticmethod
    def _extract_period_strings(dataset_name_sections: list[str]) -> list[str]:
        """Extract period strings from dataset name sections.

        Iterates over the dataset name sections and returns a list of strings
        that match the year regex, stripping the first character. This extracts
        the year periods from the dataset name.

        Examples:
        >>> DaplaDatasetPathInfo._extract_period_strings(['p2022', 'kommune', 'v1'])
        ['2022']

        >>> DaplaDatasetPathInfo._extract_period_strings(['p2022-01', 'p2023-06', 'kommune', 'v1'])
        ['2022-01', '2023-06']

        >>> DaplaDatasetPathInfo._extract_period_strings(['p1990Q1', 'kommune', 'v1'])
        ['1990Q1']

        >>> DaplaDatasetPathInfo._extract_period_strings(['varehandel','v1']) # No date will return empty string
        []

        """

        def insert_p(regex: str) -> str:
            r"""Insert a p as the second character.

            Examples:
            >>> insert_p(r"^\d{4}[H]\d{1}$")
            '^p\d{4}[H]\d{1}$'
            """
            return regex[:1] + "p" + regex[1:]

        return [
            x[1:]
            for x in dataset_name_sections
            if any(
                re.match(insert_p(date_format.regex_pattern), x)
                for date_format in SUPPORTED_DATE_FORMATS
            )
        ]

    def _extract_period_string_from_index(self, index: int) -> str | None:
        try:
            return self._period_strings[index]
        except IndexError:
            return None

    def _extract_norwegian_dataset_state_path_part(
        self,
        dataset_state: DatasetState,
    ) -> set:
        norwegian_dataset_state_path_part = dataset_state.get_value_for_language(
            SupportedLanguages.NORSK_BOKMÅL,
        ).lower()
        return {norwegian_dataset_state_path_part.replace(" ", x) for x in ["-", "_"]}

    @property
    def contains_data_from(self) -> datetime.date | None:
        """The earliest date from which data in the dataset is relevant for."""
        period_string = self._extract_period_string_from_index(0)
        if not period_string or (
            len(self._period_strings) > 1 and period_string > self._period_strings[1]
        ):
            return None
        date_format = categorize_period_string(period_string)
        return date_format.get_floor(period_string)

    @property
    def contains_data_until(self) -> datetime.date | None:
        """The latest date until which data in the dataset is relevant for."""
        first_period_string = self._extract_period_string_from_index(0)
        second_period_string = self._extract_period_string_from_index(1)
        period_string = second_period_string or first_period_string
        if not period_string or (
            second_period_string
            and first_period_string is not None
            and second_period_string < first_period_string
        ):
            return None
        date_format = categorize_period_string(period_string)
        return date_format.get_ceil(period_string)

    @property
    def dataset_state(
        self,
    ) -> DatasetState | None:
        """Extract the dataset state from the path.

        Examples:
        >>> DaplaDatasetPathInfo('klargjorte_data/person_data_v1.parquet').dataset_state
        <DatasetState.PROCESSED_DATA: 'PROCESSED_DATA'>
        >>> DaplaDatasetPathInfo('utdata/min_statistikk/person_data_v1.parquet').dataset_state
        <DatasetState.OUTPUT_DATA: 'OUTPUT_DATA'>
        >>> DaplaDatasetPathInfo('my_special_data/person_data_v1.parquet').dataset_state
        None
        """
        dataset_path_parts = set(self.dataset_path.parts)
        for s in DatasetState:
            # We assume that files are saved in the Norwegian language as specified by SSB.
            norwegian_dataset_state_path_part_variations = (
                self._extract_norwegian_dataset_state_path_part(s)
            )
            # Match on any of the variations anywhere in the path.
            if norwegian_dataset_state_path_part_variations.intersection(
                dataset_path_parts,
            ):
                return s
        return None

    @property
    def dataset_version(
        self,
    ) -> str | None:
        """Extract version information if exists in filename.

        Examples:
        >>> DaplaDatasetPathInfo('person_data_v1.parquet').dataset_version
        '1'
        >>> DaplaDatasetPathInfo('person_data_v20.parquet').dataset_version
        '20'
        >>> DaplaDatasetPathInfo('person_data.parquet').dataset_version
        None
        """
        minimum_elements_in_file_name: Final[int] = 2
        minimum_characters_in_version_string: Final[int] = 2
        if len(self.dataset_name_sections) >= minimum_elements_in_file_name:
            last_filename_element = str(self.dataset_name_sections[-1])
            if (
                len(last_filename_element) >= minimum_characters_in_version_string
                and last_filename_element[0:1] == "v"
                and last_filename_element[1:].isdigit()
            ):
                return last_filename_element[1:]
        return None

    @property
    def statistic_short_name(
        self,
    ) -> str | None:
        """Extract the statistical short name from the filepath right before the dataset_state, based on the Dapla filepath naming convention.

        Examples:
<<<<<<< HEAD
        >>> DaplaDatasetPathInfo('prosjekt/befolkning/klargjorte_data/person_data_v1.parquet').dataset_shortname
=======
        >>> DaplaDatasetPathInfo('prosjekt/befolkning/klargjorte_data/person_data_v1.parquet').statistic_short_name
>>>>>>> 92123e2d
        befolkning
        >>> DaplaDatasetPathInfo('befolkning/inndata/person_data_v1.parquet').statistic_short_name
        befolkning
        >>> DaplaDatasetPathInfo('befolkning/person_data.parquet').statistic_short_name
        None
        """
        dataset_state = self.dataset_state
        if dataset_state is not None:
            dataset_state_names = self._extract_norwegian_dataset_state_path_part(
                dataset_state,
            )
            dataset_path_parts = list(self.dataset_path.parts)
            for i in dataset_state_names:
                if i in dataset_path_parts and dataset_path_parts.index(i) != 0:
                    return dataset_path_parts[dataset_path_parts.index(i) - 1]
        return None<|MERGE_RESOLUTION|>--- conflicted
+++ resolved
@@ -429,11 +429,7 @@
         """Extract the statistical short name from the filepath right before the dataset_state, based on the Dapla filepath naming convention.
 
         Examples:
-<<<<<<< HEAD
-        >>> DaplaDatasetPathInfo('prosjekt/befolkning/klargjorte_data/person_data_v1.parquet').dataset_shortname
-=======
         >>> DaplaDatasetPathInfo('prosjekt/befolkning/klargjorte_data/person_data_v1.parquet').statistic_short_name
->>>>>>> 92123e2d
         befolkning
         >>> DaplaDatasetPathInfo('befolkning/inndata/person_data_v1.parquet').statistic_short_name
         befolkning
