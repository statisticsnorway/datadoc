--- conflicted
+++ resolved
@@ -309,43 +309,29 @@
 
     def _extract_period_string_from_index(self, index: int) -> str | None:
         try:
-<<<<<<< HEAD
-            period_string = self._period_strings[0]
-            if (
-                len(self._period_strings) > 1
-                and period_string > self._period_strings[1]
-            ):
-                return None
-            date_format = categorize_period_string(period_string)
-=======
             return self._period_strings[index]
->>>>>>> 2913b0be
         except IndexError:
             return None
 
     @property
     def contains_data_from(self) -> datetime.date | None:
         """The earliest date from which data in the dataset is relevant for."""
-        first_period_string = self._extract_period_string_from_index(0)
-        if first_period_string is not None:
-            date_format = categorize_period_string(first_period_string)
-            if isinstance(date_format, SsbDateFormat):
-                """If dateformat is SSB date format return start month of ssb period."""
-                period = convert_ssb_period(
-                    first_period_string,
-                    "start",
-                    date_format,
-                )
-                return (
-                    arrow.get(period, date_format.arrow_pattern).floor("month").date()
-                )
-
-            return (
-                arrow.get(first_period_string, date_format.arrow_pattern)
-                .floor(date_format.timeframe)
-                .date()
+        period_string = self._extract_period_string_from_index(0)
+        if (
+            not period_string
+            or len(self._period_strings) > 1
+            and period_string > self._period_strings[1]
+        ):
+            return None
+        date_format = categorize_period_string(period_string)
+
+        if isinstance(date_format, SsbDateFormat):
+            """If dateformat is SSB date format return start month of ssb period."""
+            period = convert_ssb_period(
+                period_string,
+                "start",
+                date_format,
             )
-<<<<<<< HEAD
             if period is not None:
                 return (
                     arrow.get(period, date_format.arrow_pattern).floor("month").date()
@@ -357,24 +343,19 @@
             .floor(date_format.timeframe)
             .date()
         )
-=======
-        return None
->>>>>>> 2913b0be
 
     @property
     def contains_data_until(self) -> datetime.date | None:
         """The latest date until which data in the dataset is relevant for."""
-<<<<<<< HEAD
-        try:
-            period_string = self._period_strings[1]
-            if period_string < self._period_strings[0]:
-                return None
-        except IndexError:
-            try:
-                period_string = self._period_strings[0]
-            except IndexError:
-                return None
-
+        first_period_string = self._extract_period_string_from_index(0)
+        second_period_string = self._extract_period_string_from_index(1)
+        period_string = second_period_string or first_period_string
+        if not period_string or (
+            second_period_string
+            and first_period_string is not None
+            and second_period_string < first_period_string
+        ):
+            return None
         date_format = categorize_period_string(period_string)
         if isinstance(date_format, SsbDateFormat):
             """If dateformat is SSB date format return end month of ssb period."""
@@ -386,21 +367,4 @@
             arrow.get(period_string, date_format.arrow_pattern)
             .ceil(date_format.timeframe)
             .date()
-        )
-=======
-        first_period_string = self._extract_period_string_from_index(0)
-        second_period_string = self._extract_period_string_from_index(1)
-        period_string = second_period_string or first_period_string
-        if period_string is not None:
-            date_format = categorize_period_string(period_string)
-            if isinstance(date_format, SsbDateFormat):
-                """If dateformat is SSB date format return end month of ssb period."""
-                period = convert_ssb_period(period_string, "end", date_format)
-                return arrow.get(period, date_format.arrow_pattern).ceil("month").date()
-            return (
-                arrow.get(period_string, date_format.arrow_pattern)
-                .ceil(date_format.timeframe)
-                .date()
-            )
-        return None
->>>>>>> 2913b0be
+        )