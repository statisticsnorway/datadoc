--- conflicted
+++ resolved
@@ -297,7 +297,6 @@
     @property
     def contains_data_from(self) -> datetime.date | None:
         """The earliest date from which data in the dataset is relevant for."""
-<<<<<<< HEAD
         first_period_string = self._extract_period_string_from_index(0)
         if first_period_string is not None:
             date_format = categorize_period_string(first_period_string)
@@ -318,33 +317,11 @@
                 .date()
             )
         return None
-=======
-        try:
-            period_string = self._period_strings[0]
-            date_format = categorize_period_string(period_string)
-        except IndexError:
-            return None
-
-        if isinstance(date_format, SsbDateFormat):
-            """If dateformat is SSB date format return start month of ssb period."""
-            period = convert_ssb_period(
-                period_string,
-                "start",
-                date_format,
-            )
-            return arrow.get(period, date_format.arrow_pattern).floor("month").date()
-
-        return (
-            arrow.get(period_string, date_format.arrow_pattern)
-            .floor(date_format.timeframe)
-            .date()
-        )
->>>>>>> 097b3217
+
 
     @property
     def contains_data_until(self) -> datetime.date | None:
         """The latest date until which data in the dataset is relevant for."""
-<<<<<<< HEAD
         first_period_string = self._extract_period_string_from_index(0)
         second_period_string = self._extract_period_string_from_index(1)
         period_string = second_period_string or first_period_string
@@ -360,24 +337,3 @@
                 .date()
             )
         return None
-=======
-        try:
-            period_string = self._period_strings[1]
-        except IndexError:
-            try:
-                period_string = self._period_strings[0]
-            except IndexError:
-                return None
-
-        date_format = categorize_period_string(period_string)
-        if isinstance(date_format, SsbDateFormat):
-            """If dateformat is SSB date format return end month of ssb period."""
-            period = convert_ssb_period(period_string, "end", date_format)
-            return arrow.get(period, date_format.arrow_pattern).ceil("month").date()
-
-        return (
-            arrow.get(period_string, date_format.arrow_pattern)
-            .ceil(date_format.timeframe)
-            .date()
-        )
->>>>>>> 097b3217
