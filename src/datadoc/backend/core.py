--- conflicted
+++ resolved
@@ -214,17 +214,10 @@
             dataset (pathlib.Path | CloudPath): The path to the dataset file, which can be a local or cloud path.
 
         Side Effects:
-<<<<<<< HEAD
             Updates the following instance attributes:
                 - ds_schema: An instance of DatasetParser initialized for the given dataset file.
                 - dataset: An instance of model.Dataset with pre-filled metadata fields.
                 - variables: A list of fields extracted from the dataset schema.
-=======
-        Updates the following instance attributes:
-        - ds_schema: An instance of DatasetParser initialized for the given dataset file.
-        - dataset: An instance of model.Dataset with pre-filled metadata fields.
-        - variables: A list of fields extracted from the dataset schema.
->>>>>>> 9dd9772d
         """
         self.ds_schema: DatasetParser = DatasetParser.for_file(dataset)
         dapla_dataset_path_info = DaplaDatasetPathInfo(dataset)
@@ -255,24 +248,11 @@
         """Write all currently known metadata to file.
 
         Side Effects:
-<<<<<<< HEAD
             - Updates the dataset's metadata_last_updated_date and metadata_last_updated_by attributes.
             - Updates the dataset's file_path attribute.
             - Validates the metadata model and stores it in a MetadataContainer.
             - Writes the validated metadata to a file if the metadata_document attribute is set.
             - Logs the action and the content of the metadata document.
-
-        Raises:
-            ValueError: If no metadata document is specified for saving.
-        """
-        timestamp: datetime = get_timestamp_now()
-=======
-        - Updates the dataset's metadata_last_updated_date and metadata_last_updated_by attributes.
-        - Updates the dataset's file_path attribute.
-        - Validates the metadata model and stores it in a MetadataContainer.
-        - Writes the validated metadata to a file if the metadata_document attribute is set.
-        - Logs the action and the content of the metadata document.
->>>>>>> 9dd9772d
 
         Raises:
             ValueError: If no metadata document is specified for saving.
