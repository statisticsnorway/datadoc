"""Top-level entrypoint, configuration and layout for the datadoc app.

Members of this module should not be imported into any sub-modules, this will cause circular imports.
"""

from __future__ import annotations

import logging
from pathlib import Path

import dash_bootstrap_components as dbc
from dash import Dash
from flask_healthz import healthz

from datadoc import config
from datadoc import state
from datadoc.backend.datadoc_metadata import DataDocMetadata
from datadoc.backend.statistic_subject_mapping import StatisticSubjectMapping
from datadoc.enums import SupportedLanguages
from datadoc.frontend.callbacks.register_callbacks import register_callbacks
from datadoc.frontend.callbacks.register_callbacks import (
    register_new_variables_tab_callbacks,
)
from datadoc.frontend.components.alerts import dataset_validation_error
from datadoc.frontend.components.alerts import opened_dataset_error
from datadoc.frontend.components.alerts import opened_dataset_success
from datadoc.frontend.components.alerts import saved_metadata_success
from datadoc.frontend.components.alerts import variables_validation_error
from datadoc.frontend.components.control_bars import build_controls_bar
from datadoc.frontend.components.control_bars import build_language_dropdown
from datadoc.frontend.components.control_bars import header
from datadoc.frontend.components.control_bars import progress_bar
from datadoc.frontend.components.dataset_tab import build_dataset_tab
from datadoc.frontend.components.new_variables_tab import build_new_variables_tab
from datadoc.frontend.components.variables_tab import build_variables_tab
from datadoc.utils import get_app_version
from datadoc.utils import pick_random_port
from datadoc.utils import running_in_notebook

logging.basicConfig(level=config.get_log_level(), force=True)
logger = logging.getLogger(__name__)


def build_app(app: type[Dash]) -> Dash:
    """Define the layout, register callbacks."""
    tabs_children = [
        build_dataset_tab(),
        build_variables_tab(),
    ]

    # TODO @mmwinther: Remove this when new variables workspace is ready for production.
    # https://statistics-norway.atlassian.net/browse/DPMETA-14
    if config.get_toggle_new_variables_workspace():
        tabs_children.append(build_new_variables_tab())
        logger.warning(
            "New variables workspace is enabled, not yet ready for production!",
        )

    app.layout = dbc.Container(
        style={"padding": "4px"},
        children=[
            header,
            progress_bar,
            build_controls_bar(),
            variables_validation_error,
            dataset_validation_error,
            opened_dataset_error,
            saved_metadata_success,
            opened_dataset_success,
            dbc.CardBody(
                style={"padding": "4px"},
                children=[
                    dbc.Tabs(
                        id="tabs",
                        class_name="ssb-tabs",
<<<<<<< HEAD
                        children=[
                            build_dataset_tab(),
                            build_variables_tab(),
                            build_new_variables_tab(),
                        ],
=======
                        children=tabs_children,
>>>>>>> 265129c6
                    ),
                ],
            ),
            build_language_dropdown(),
        ],
    )

    register_callbacks(app)

    # TODO @mmwinther: Remove this when new variables workspace is ready for production.
    # https://statistics-norway.atlassian.net/browse/DPMETA-14
    if config.get_toggle_new_variables_workspace():
        register_new_variables_tab_callbacks(app)

    return app


def get_app(dataset_path: str | None = None) -> tuple[Dash, int]:
    """Centralize all the ugliness around initializing the app."""
    logger.info("Datadoc version v%s", get_app_version())
    collect_data_from_external_sources()
    state.current_metadata_language = SupportedLanguages.NORSK_BOKMÅL
    state.metadata = DataDocMetadata(
        state.statistic_subject_mapping,
        dataset_path=dataset_path,
    )

    # The service prefix must be set to run correctly on Dapla Jupyter
    if prefix := config.get_jupyterhub_service_prefix():
        port = pick_random_port()
        requests_pathname_prefix = f"{prefix}proxy/{port}/"
    else:
        port = config.get_port()
        requests_pathname_prefix = "/"

    name = config.get_app_name()

    app = Dash(
        name=name,
        title=name,
        assets_folder=f"{Path(__file__).parent}/assets",
        requests_pathname_prefix=requests_pathname_prefix,
    )
    app = build_app(app)
    app.server.register_blueprint(healthz, url_prefix="/healthz")
    app.server.config["HEALTHZ"] = {
        "live": lambda: True,
        "ready": lambda: True,
        "startup": lambda: True,
    }
    logger.info("Built app with endpoints configured on /healthz")

    return app, port


def collect_data_from_external_sources() -> None:
    """Call classes and methods which collect data from external sources.

    Must be non-blocking to prevent delays in app startup.
    """
    state.statistic_subject_mapping = StatisticSubjectMapping(
        config.get_statistical_subject_source_url(),
    )


def main(dataset_path: str | None = None) -> None:
    """Entrypoint when running as a script."""
    if dataset_path:
        logger.info("Starting app with dataset_path = %s", dataset_path)
    app, port = get_app(dataset_path)
    if running_in_notebook():
        logger.info("Running in notebook")
        app.run(
            jupyter_mode="tab",
            jupyter_server_url=config.get_jupyterhub_http_referrer(),
            jupyter_height=1000,
            port=port,
        )
    else:
        if dev_mode := config.get_dash_development_mode():
            logger.warning("Starting in Development Mode. NOT SUITABLE FOR PRODUCTION.")
        app.run(debug=dev_mode, port=port)


if __name__ == "__main__":
    main()<|MERGE_RESOLUTION|>--- conflicted
+++ resolved
@@ -73,15 +73,7 @@
                     dbc.Tabs(
                         id="tabs",
                         class_name="ssb-tabs",
-<<<<<<< HEAD
-                        children=[
-                            build_dataset_tab(),
-                            build_variables_tab(),
-                            build_new_variables_tab(),
-                        ],
-=======
                         children=tabs_children,
->>>>>>> 265129c6
                     ),
                 ],
             ),
