--- conflicted
+++ resolved
@@ -19,18 +19,11 @@
             / STATISTICAL_SUBJECT_STRUCTURE_DIR
             / "extract_secondary_subject.xml",
             [
-<<<<<<< HEAD
+                {"title": "", "id": ""},
                 {"title": "aa norwegian - aa00 norwegian", "id": "aa00"},
                 {"title": "aa norwegian - aa01 norwegian", "id": "aa01"},
                 {"title": "ab norwegian - ab00 norwegian", "id": "ab00"},
                 {"title": "ab norwegian - ab01 norwegian", "id": "ab01"},
-=======
-                {"label": "", "value": ""},
-                {"label": "aa norwegian - aa00 norwegian", "value": "aa00"},
-                {"label": "aa norwegian - aa01 norwegian", "value": "aa01"},
-                {"label": "ab norwegian - ab00 norwegian", "value": "ab00"},
-                {"label": "ab norwegian - ab01 norwegian", "value": "ab01"},
->>>>>>> 00215652
             ],
         ),
         (
@@ -38,18 +31,11 @@
             / STATISTICAL_SUBJECT_STRUCTURE_DIR
             / "missing_language.xml",
             [
-<<<<<<< HEAD
+                {"title": "", "id": ""},
                 {"title": " - aa00 norwegian", "id": "aa00"},
                 {"title": " - aa01 norwegian", "id": "aa01"},
                 {"title": " - ab00 norwegian", "id": "ab00"},
                 {"title": " - ", "id": "ab01"},
-=======
-                {"label": "", "value": ""},
-                {"label": " - aa00 norwegian", "value": "aa00"},
-                {"label": " - aa01 norwegian", "value": "aa01"},
-                {"label": " - ab00 norwegian", "value": "ab00"},
-                {"label": " - ", "value": "ab01"},
->>>>>>> 00215652
             ],
         ),
     ],
@@ -69,16 +55,10 @@
         (
             TEST_RESOURCES_DIRECTORY / CODE_LIST_DIR / "code_list_nb.csv",
             [
-<<<<<<< HEAD
+                {"title": "", "id": ""},
                 {"title": "Adresse", "id": "01"},
                 {"title": "Arbeidsulykke", "id": "02"},
                 {"title": "Bolig", "id": "03"},
-=======
-                {"label": "", "value": ""},
-                {"label": "Adresse", "value": "01"},
-                {"label": "Arbeidsulykke", "value": "02"},
-                {"label": "Bolig", "value": "03"},
->>>>>>> 00215652
             ],
         ),
     ],
