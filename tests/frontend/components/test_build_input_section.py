--- conflicted
+++ resolved
@@ -55,16 +55,6 @@
     ("field_list", "variable", "language"),
     INPUT_FIELD_SECTION,
 )
-<<<<<<< HEAD
-def test_build_input_fields_props_input(input_field_section):
-    """Test input field for variable identifier 'NAME' obligatory section."""
-    variable_input_field_for_name = input_field_section.children[0]
-    assert variable_input_field_for_name.type == "text"
-    assert isinstance(variable_input_field_for_name, ssb.Input)
-    assert variable_input_field_for_name.debounce is True
-    assert variable_input_field_for_name.readOnly is False
-    assert variable_input_field_for_name.label == "Navn"
-=======
 def test_build_input_fields_input_components(field_list, variable, language):
     input_section = build_input_field_section(field_list, variable, language)
     type_input = ssb.Input
@@ -94,7 +84,6 @@
             variable_identifier_input,
         )
     )
->>>>>>> 16062049
 
 
 @pytest.mark.parametrize(
