--- conflicted
+++ resolved
@@ -162,14 +162,9 @@
                 model.Dataset(),
                 {},
             ),
-<<<<<<< HEAD
+            1,
             2,
             1,
-            1,
-=======
-            3,
-            2,
->>>>>>> 3ea02da5
         ),
         (
             build_dataset_edit_section(
@@ -179,7 +174,7 @@
                 model.Dataset(short_name="super_dataset"),
                 {"type": "dataset-edit-section", "id": "obligatory-en"},
             ),
-            3,
+            1,
             3,
             5,
         ),
@@ -300,22 +295,7 @@
                 model.Dataset(short_name="input_dataset"),
                 {"type": "dataset-edit-section", "id": "recommended-nb"},
             ),
-<<<<<<< HEAD
             10,
-            ssb.Input,
-        ),
-        (
-            build_dataset_edit_section(
-                "",
-                DATASET_INPUT_URL_FIELD_LIST,
-                SupportedLanguages.NORSK_BOKMÅL,
-                model.Dataset(short_name="url_dataset"),
-                {"type": "dataset-edit-section", "id": "obligatory-nb"},
-            ),
-            1,
-=======
-            15,
->>>>>>> 3ea02da5
             ssb.Input,
         ),
         (
