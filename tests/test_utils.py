--- conflicted
+++ resolved
@@ -30,7 +30,13 @@
     assert values["name"] == bokmål_name
 
 
-<<<<<<< HEAD
+def test_get_app_version():
+    with (pathlib.Path(__file__).parent.parent / "pyproject.toml").open("rb") as f:
+        pyproject = tomli.load(f)
+
+    assert get_app_version() == pyproject["tool"]["poetry"]["version"]
+
+
 def test_get_languagetext_from_languagestringtype(
     language_dicts: list[dict[str, str]],
     bokmål_name: str,
@@ -41,11 +47,4 @@
             SupportedLanguages.NORSK_BOKMÅL,
         )
         == bokmål_name
-    )
-=======
-def test_get_app_version():
-    with (pathlib.Path(__file__).parent.parent / "pyproject.toml").open("rb") as f:
-        pyproject = tomli.load(f)
-
-    assert get_app_version() == pyproject["tool"]["poetry"]["version"]
->>>>>>> f7b28637
+    )