--- conflicted
+++ resolved
@@ -37,25 +37,6 @@
     )
 
 
-<<<<<<< HEAD
-@pytest.mark.parametrize(
-    ("statistic_short_name", "expected_primary_subject"),
-    [("nav_statres", "al"), ("unknown_name", None)],
-)
-def test_get_primary_subject(
-    subject_mapping: StatisticSubjectMapping,
-    statistic_short_name: str,
-    expected_primary_subject: str,
-) -> None:
-    subject_mapping.wait_for_primary_subject()
-    assert (
-        subject_mapping.get_primary_subject(statistic_short_name)
-        == expected_primary_subject
-    )
-
-
-=======
->>>>>>> 7a06ba5c
 def test_extract_titles():
     xml_string = '<titler><tittel sprak="no">Partifinansiering</tittel><tittel sprak="en">Funding of political parties</tittel></titler>'
     soup = BeautifulSoup(xml_string, features="xml")
