"""Tests for the DataDocMetadata class."""

from __future__ import annotations

import json
import pathlib
from pathlib import Path
from typing import TYPE_CHECKING
from uuid import UUID

import pytest
from cloudpathlib.local import LocalGSClient
from cloudpathlib.local import LocalGSPath
from datadoc_model.model import DatadocJsonSchema
from datadoc_model.model import Dataset
from datadoc_model.model import Variable

from datadoc import state
from datadoc.backend.datadoc_metadata import PLACEHOLDER_USERNAME
from datadoc.backend.datadoc_metadata import DataDocMetadata
from datadoc.enums import Assessment
from datadoc.enums import DatasetState
from datadoc.enums import DatasetStatus
from datadoc.enums import DataType
from datadoc.enums import VariableRole
from tests.utils import TEST_BUCKET_PARQUET_FILEPATH
from tests.utils import TEST_EXISTING_METADATA_DIRECTORY
from tests.utils import TEST_EXISTING_METADATA_FILE_NAME
from tests.utils import TEST_PARQUET_FILEPATH
from tests.utils import TEST_PREPARED_DATA_POPULATION_DIRECTORY
from tests.utils import TEST_RESOURCES_DIRECTORY
from tests.utils import TEST_RESOURCES_METADATA_DOCUMENT

if TYPE_CHECKING:
    import os
    from datetime import datetime

    from datadoc.backend.statistic_subject_mapping import StatisticSubjectMapping

DATADOC_METADATA_MODULE = "datadoc.backend.datadoc_metadata"


@pytest.mark.usefixtures("existing_metadata_file")
def test_existing_metadata_file(
    metadata: DataDocMetadata,
):
    assert metadata.meta.dataset.name.en == "successfully_read_existing_file"


def test_metadata_document_percent_complete(metadata: DataDocMetadata):
    dataset = Dataset(dataset_state=DatasetState.OUTPUT_DATA)
    variable_1 = Variable(data_type=DataType.BOOLEAN)
    variable_2 = Variable(data_type=DataType.INTEGER)
    document = DatadocJsonSchema(
        percentage_complete=0,
        dataset=dataset,
        variables=[variable_1, variable_2],
    )
    metadata.meta = document

    assert metadata.percent_complete == 17  # noqa: PLR2004


def test_write_metadata_document(
    dummy_timestamp: datetime,
    metadata: DataDocMetadata,
):
    metadata.write_metadata_document()
    written_document = TEST_RESOURCES_DIRECTORY / TEST_EXISTING_METADATA_FILE_NAME
    assert Path.exists(written_document)
    assert metadata.meta.dataset.metadata_created_date == dummy_timestamp
    assert metadata.meta.dataset.metadata_created_by == PLACEHOLDER_USERNAME
    assert metadata.meta.dataset.metadata_last_updated_date == dummy_timestamp
    assert metadata.meta.dataset.metadata_last_updated_by == PLACEHOLDER_USERNAME

    with Path.open(written_document) as f:
        written_metadata = json.loads(f.read())
        datadoc_metadata = written_metadata["datadoc"]["dataset"]

    assert (
        # Use our pydantic model to read in the datetime string so we get the correct format
        Dataset(
            metadata_created_date=datadoc_metadata["metadata_created_date"],
        ).metadata_created_date
        == dummy_timestamp
    )
    assert datadoc_metadata["metadata_created_by"] == PLACEHOLDER_USERNAME
    assert (
        # Use our pydantic model to read in the datetime string so we get the correct format
        Dataset(
            metadata_last_updated_date=datadoc_metadata["metadata_last_updated_date"],
        ).metadata_last_updated_date
        == dummy_timestamp
    )
    assert datadoc_metadata["metadata_last_updated_by"] == PLACEHOLDER_USERNAME


@pytest.mark.usefixtures("existing_metadata_file")
def test_write_metadata_document_existing_document(
    dummy_timestamp: datetime,
    metadata: DataDocMetadata,
):
    original_created_date: datetime = metadata.meta.dataset.metadata_created_date
    original_created_by = metadata.meta.dataset.metadata_created_by
    metadata.write_metadata_document()
    assert metadata.meta.dataset.metadata_created_by == original_created_by
    assert metadata.meta.dataset.metadata_created_date == original_created_date
    assert metadata.meta.dataset.metadata_last_updated_by == PLACEHOLDER_USERNAME
    assert metadata.meta.dataset.metadata_last_updated_date == dummy_timestamp


def test_metadata_id(metadata: DataDocMetadata):
    assert isinstance(metadata.meta.dataset.id, UUID)


@pytest.mark.parametrize(
    "existing_metadata_path",
    [TEST_EXISTING_METADATA_DIRECTORY / "invalid_id_field"],
)
def test_existing_metadata_none_id(
    existing_metadata_file: str,
    metadata: DataDocMetadata,
):
    with Path.open(Path(existing_metadata_file)) as f:
        pre_open_id: None = json.load(f)["datadoc"]["dataset"]["id"]
    assert pre_open_id is None
    assert isinstance(metadata.meta.dataset.id, UUID)
    metadata.write_metadata_document()
    with Path.open(Path(existing_metadata_file)) as f:
        post_write_id = json.load(f)["datadoc"]["dataset"]["id"]
    assert post_write_id == str(metadata.meta.dataset.id)


@pytest.mark.parametrize(
    "existing_metadata_path",
    [TEST_EXISTING_METADATA_DIRECTORY / "valid_id_field"],
)
def test_existing_metadata_valid_id(
    existing_metadata_file: str,
    metadata: DataDocMetadata,
):
    pre_open_id = ""
    post_write_id = ""
    with Path.open(Path(existing_metadata_file)) as f:
        pre_open_id = json.load(f)["datadoc"]["dataset"]["id"]
    assert pre_open_id is not None
    assert isinstance(metadata.meta.dataset.id, UUID)
    assert str(metadata.meta.dataset.id) == pre_open_id
    metadata.write_metadata_document()
    with Path.open(Path(existing_metadata_file)) as f:
        post_write_id = json.load(f)["datadoc"]["dataset"]["id"]
    assert post_write_id == pre_open_id


def test_variable_role_default_value(metadata: DataDocMetadata):
    assert all(
        v.variable_role == VariableRole.MEASURE.value for v in metadata.meta.variables
    )


def test_direct_person_identifying_default_value(metadata: DataDocMetadata):
    assert all(not v.direct_person_identifying for v in metadata.meta.variables)


def test_save_file_path_metadata_field(
    existing_metadata_file: str,
    metadata: DataDocMetadata,
):
    metadata.write_metadata_document()
    with Path.open(Path(existing_metadata_file)) as f:
        saved_file_path = json.load(f)["datadoc"]["dataset"]["file_path"]
    assert saved_file_path == str(metadata.dataset)


def test_save_file_path_dataset_and_no_metadata(
    metadata: DataDocMetadata,
):
    metadata.write_metadata_document()
    with Path.open(Path(TEST_RESOURCES_METADATA_DOCUMENT)) as f:
        saved_file_path = json.load(f)["datadoc"]["dataset"]["file_path"]
    assert saved_file_path == str(metadata.dataset)


@pytest.mark.parametrize(
    ("insert_string", "expected_from", "expected_until"),
    [
        ("_p2021", "2021-01-01", "2021-12-31"),
        ("_p2022_p2023", "2022-01-01", "2023-12-31"),
    ],
)
def test_period_metadata_fields_saved(
    generate_periodic_file,
    expected_from,
    expected_until,
):
    metadata = DataDocMetadata(str(generate_periodic_file))
    assert metadata.meta.dataset.contains_data_from == expected_from
    assert metadata.meta.dataset.contains_data_until == expected_until


@pytest.mark.parametrize(
    ("dataset_path", "expected_type"),
    [
        (TEST_BUCKET_PARQUET_FILEPATH, LocalGSPath),
        (str(TEST_PARQUET_FILEPATH), pathlib.Path),
    ],
)
def test_open_file(
    dataset_path: str,
    expected_type: type[os.PathLike],
    mocker,
):
    mocker.patch(f"{DATADOC_METADATA_MODULE}.AuthClient", autospec=True)
    mocker.patch(f"{DATADOC_METADATA_MODULE}.GSClient", LocalGSClient)
    mocker.patch(
        f"{DATADOC_METADATA_MODULE}.GSPath",
        LocalGSPath,
    )
    file = DataDocMetadata._open_path(  # noqa: SLF001 for testing purposes
        dataset_path,
    )
    assert isinstance(file, expected_type)


@pytest.mark.parametrize(
    ("dataset_path", "metadata_document_path", "expected_type"),
    [
        (
            str(
                TEST_PREPARED_DATA_POPULATION_DIRECTORY
                / "person_testdata_p2021-12-31_p2021-12-31_v1.parquet",
            ),
            str(
                TEST_PREPARED_DATA_POPULATION_DIRECTORY
                / "person_testdata_p2021-12-31_p2021-12-31_v1__DOC.json",
            ),
            DatasetStatus.DRAFT.value,
        ),
        (
            str(
                TEST_RESOURCES_DIRECTORY / "person_data_v1.parquet",
            ),
            None,
            DatasetStatus.DRAFT.value,
        ),
        (
            "",
            None,
            None,
        ),
    ],
)
def test_dataset_status_default_value(
    dataset_path: str,
    metadata_document_path: str | None,
    expected_type: DatasetStatus | None,
):
    datadoc_metadata = DataDocMetadata(
        dataset_path,
        metadata_document_path,
    )

    assert expected_type == datadoc_metadata.meta.dataset.dataset_status


@pytest.mark.parametrize(
<<<<<<< HEAD
    ("dataset_path", "metadata_document_path", "expected_type"),
    [
        (
            str(
                TEST_PREPARED_DATA_POPULATION_DIRECTORY
                / "person_testdata_p2021-12-31_p2021-12-31_v1.parquet",
            ),
            str(
                TEST_PREPARED_DATA_POPULATION_DIRECTORY
                / "person_testdata_p2021-12-31_p2021-12-31_v1__DOC.json",
            ),
            Assessment.PROTECTED.value,
        ),
        (
            str(
                TEST_RESOURCES_DIRECTORY / "person_data_v1.parquet",
            ),
            None,
            Assessment.PROTECTED.value,
        ),
        (
            "",
            None,
            None,
        ),
    ],
)
def test_dataset_assessment_default_value(
    dataset_path: str,
    metadata_document_path: str | None,
    expected_type: Assessment | None,
):
    datadoc_metadata = DataDocMetadata(
        dataset_path,
        metadata_document_path,
    )

    assert expected_type == datadoc_metadata.meta.dataset.assessment
=======
    ("path_parts_to_insert", "expected_subject_code"),
    [
        (["aa_kortnvan_01", "klargjorte_data"], "aa01"),
        (["ab_kortnvan", "utdata"], "ab00"),
        (["aa_kortnvan_01", "no_dataset_state"], None),
        (["unknown_short_name", "klargjorte_data"], None),
    ],
)
def test_extract_subject_field_value_from_statistic_(
    subject_mapping: StatisticSubjectMapping,
    copy_dataset_to_path: Path,
    expected_subject_code: str,
):
    state.statistic_subject_mapping = subject_mapping
    state.statistic_subject_mapping.wait_for_primary_subject()
    metadata = DataDocMetadata(str(copy_dataset_to_path))
    # TODO @mmwinther: Remove multiple_language_support once the model is updated.
    # https://github.com/statisticsnorway/ssb-datadoc-model/issues/41
    assert metadata.meta.dataset.subject_field.en == expected_subject_code
>>>>>>> 92123e2d
<|MERGE_RESOLUTION|>--- conflicted
+++ resolved
@@ -264,7 +264,6 @@
 
 
 @pytest.mark.parametrize(
-<<<<<<< HEAD
     ("dataset_path", "metadata_document_path", "expected_type"),
     [
         (
@@ -303,7 +302,8 @@
     )
 
     assert expected_type == datadoc_metadata.meta.dataset.assessment
-=======
+
+@pytest.mark.parametrize(
     ("path_parts_to_insert", "expected_subject_code"),
     [
         (["aa_kortnvan_01", "klargjorte_data"], "aa01"),
@@ -322,5 +322,4 @@
     metadata = DataDocMetadata(str(copy_dataset_to_path))
     # TODO @mmwinther: Remove multiple_language_support once the model is updated.
     # https://github.com/statisticsnorway/ssb-datadoc-model/issues/41
-    assert metadata.meta.dataset.subject_field.en == expected_subject_code
->>>>>>> 92123e2d
+    assert metadata.meta.dataset.subject_field.en == expected_subject_code