"""Shared fixtures and configuration."""

from __future__ import annotations

import concurrent
import copy
import functools
import os
import pathlib
import shutil
from datetime import datetime
from datetime import timezone
from typing import TYPE_CHECKING

import pandas as pd
import pytest
from bs4 import BeautifulSoup
from bs4 import ResultSet
from dapla_metadata.datasets import Datadoc
from dapla_metadata.datasets import model
from dapla_metadata.datasets.code_list import CodeList
from dapla_metadata.datasets.statistic_subject_mapping import StatisticSubjectMapping
from dapla_metadata.datasets.user_info import TestUserInfo

from datadoc import state

from .utils import TEST_EXISTING_METADATA_DIRECTORY
from .utils import TEST_PARQUET_FILE_NAME
from .utils import TEST_PARQUET_FILEPATH
from .utils import TEST_RESOURCES_DIRECTORY

if TYPE_CHECKING:
    from pathlib import Path

    from pytest_mock import MockerFixture


DATADOC_METADATA_MODULE = "dapla_metadata.datasets"
CODE_LIST_DIR = "code_list"
STATISTICAL_SUBJECT_STRUCTURE_DIR = "statistical_subject_structure"

if TYPE_CHECKING:
    from pytest_mock import MockerFixture


@pytest.fixture(autouse=True)
def _clear_environment(mocker: MockerFixture) -> None:
    """Ensure that the environment is cleared."""
    mocker.patch.dict(os.environ, clear=True)


@pytest.fixture(scope="session", autouse=True)
def faker_session_locale():
    return ["no_NO"]


@pytest.fixture()
def dummy_timestamp() -> datetime:
    return datetime(2022, 1, 1, tzinfo=timezone.utc)


@pytest.fixture()
def _mock_timestamp(mocker: MockerFixture, dummy_timestamp: datetime) -> None:
    mocker.patch(
        DATADOC_METADATA_MODULE + ".core.get_timestamp_now",
        return_value=dummy_timestamp,
    )


@pytest.fixture()
def _mock_user_info(mocker: MockerFixture) -> None:
    mocker.patch(
        DATADOC_METADATA_MODULE + ".user_info.get_user_info_for_current_platform",
        return_value=TestUserInfo(),
    )


@pytest.fixture()
def metadata(
    _mock_timestamp: None,
    _mock_user_info: None,
    subject_mapping_fake_statistical_structure: StatisticSubjectMapping,
    tmp_path: Path,
) -> Datadoc:
    shutil.copy(TEST_PARQUET_FILEPATH, tmp_path / TEST_PARQUET_FILE_NAME)
    return Datadoc(
        str(tmp_path / TEST_PARQUET_FILE_NAME),
        statistic_subject_mapping=subject_mapping_fake_statistical_structure,
    )


@pytest.fixture()
def existing_metadata_path() -> Path:
    return TEST_EXISTING_METADATA_DIRECTORY


@pytest.fixture(autouse=True)
def _clear_state() -> None:
    """Global fixture, referred to in pytest.ini."""
    try:
        del state.metadata
        del state.statistic_subject_mapping
    except AttributeError:
        pass


@pytest.fixture()
def english_name() -> str:
    return "English Name"


@pytest.fixture()
def bokmål_name() -> str:
    return "Bokmål navn"


@pytest.fixture()
def nynorsk_name() -> str:
    return "Nynorsk namn"


@pytest.fixture()
def language_object(
    english_name: str,
    bokmål_name: str,
    nynorsk_name: str,
) -> model.LanguageStringType:
    return model.LanguageStringType(
        [
            model.LanguageStringTypeItem(languageCode="en", languageText=english_name),
            model.LanguageStringTypeItem(languageCode="nb", languageText=bokmål_name),
            model.LanguageStringTypeItem(languageCode="nn", languageText=nynorsk_name),
        ],
    )


@pytest.fixture()
def full_dataset_state_path(
    path_parts_to_insert: str | list[str],
) -> pathlib.Path:
    """Create a longer path structure from just one section.

    Examples:
    >>> full_dataset_state_path('inndata')
    'tests/inndata/resources/person_data_v1.parquet'
    >>> full_dataset_state_path(['klargjorte_data', 'arbmark'])
    'tests/klargjorte_data/arbmark/resources/person_data_v1.parquet'
    """
    split_path = list(pathlib.Path(TEST_PARQUET_FILEPATH).parts)
    new_path = copy.copy(split_path)

    if isinstance(path_parts_to_insert, str):
        parts = [path_parts_to_insert]
    else:
        parts = path_parts_to_insert
    for p in parts:
        new_path.insert(-2, p)
    return pathlib.Path().joinpath(*new_path)


@pytest.fixture()
def subject_xml_file_path() -> pathlib.Path:
    return (
        TEST_RESOURCES_DIRECTORY
        / STATISTICAL_SUBJECT_STRUCTURE_DIR
        / "extract_secondary_subject.xml"
    )


@pytest.fixture()
def thread_pool_executor() -> concurrent.futures.ThreadPoolExecutor:
    return concurrent.futures.ThreadPoolExecutor(max_workers=12)


@pytest.fixture()
def subject_mapping_fake_statistical_structure(
    _mock_fetch_statistical_structure,
    thread_pool_executor,
) -> StatisticSubjectMapping:
    return StatisticSubjectMapping(thread_pool_executor, "placeholder")


@pytest.fixture()
def _mock_fetch_statistical_structure(
    mocker,
    subject_xml_file_path: pathlib.Path,
) -> None:
    def fake_statistical_structure() -> ResultSet:
        with subject_xml_file_path.open() as f:
            return BeautifulSoup(f.read(), features="xml").find_all("hovedemne")

    mocker.patch(
        DATADOC_METADATA_MODULE
        + ".statistic_subject_mapping.StatisticSubjectMapping._fetch_data_from_external_source",
        functools.partial(fake_statistical_structure),
    )


@pytest.fixture()
<<<<<<< HEAD
def _statistic_subject_mapping_fake_subjects(
    subject_mapping_fake_statistical_structure,
) -> None:
    state.statistic_subject_mapping = subject_mapping_fake_statistical_structure
    state.statistic_subject_mapping.wait_for_external_result()


@pytest.fixture()
def subject_mapping_http_exception(
    requests_mock,
    exception_to_raise,
    thread_pool_executor,
) -> StatisticSubjectMapping:
    requests_mock.get(
        "http://test.some.url.com",
        exc=exception_to_raise,
    )
    return StatisticSubjectMapping(thread_pool_executor, "http://test.some.url.com")


@pytest.fixture()
=======
>>>>>>> 39888476
def code_list_csv_filepath_nb() -> pathlib.Path:
    return TEST_RESOURCES_DIRECTORY / CODE_LIST_DIR / "code_list_nb.csv"


@pytest.fixture()
def code_list_csv_filepath_nn() -> pathlib.Path:
    return TEST_RESOURCES_DIRECTORY / CODE_LIST_DIR / "code_list_nn.csv"


@pytest.fixture()
def code_list_csv_filepath_en() -> pathlib.Path:
    return TEST_RESOURCES_DIRECTORY / CODE_LIST_DIR / "code_list_en.csv"


@pytest.fixture()
def _mock_fetch_dataframe(
    mocker,
    code_list_csv_filepath_nb: pathlib.Path,
    code_list_csv_filepath_nn: pathlib.Path,
    code_list_csv_filepath_en: pathlib.Path,
) -> None:
    def fake_code_list() -> dict[str, pd.DataFrame]:
        return {
            "nb": pd.read_csv(code_list_csv_filepath_nb, converters={"code": str}),
            "nn": pd.read_csv(code_list_csv_filepath_nn, converters={"code": str}),
            "en": pd.read_csv(code_list_csv_filepath_en, converters={"code": str}),
        }

    mocker.patch(
        DATADOC_METADATA_MODULE
        + ".code_list.CodeList._fetch_data_from_external_source",
        functools.partial(fake_code_list),
    )


@pytest.fixture()
def code_list_fake_structure(_mock_fetch_dataframe, thread_pool_executor) -> CodeList:
    return CodeList(thread_pool_executor, 100)


@pytest.fixture()
def _code_list_fake_classifications(code_list_fake_structure) -> None:
    state.measurement_units = code_list_fake_structure
    state.measurement_units.wait_for_external_result()

    state.data_sources = code_list_fake_structure
    state.data_sources.wait_for_external_result()

    state.unit_types = code_list_fake_structure
    state.unit_types.wait_for_external_result()

    state.organisational_units = code_list_fake_structure
    state.organisational_units.wait_for_external_result()


@pytest.fixture()
def copy_dataset_to_path(
    tmp_path: pathlib.Path,
    full_dataset_state_path: pathlib.Path,
) -> pathlib.Path:
    temporary_dataset = tmp_path / full_dataset_state_path
    temporary_dataset.parent.mkdir(parents=True, exist_ok=True)
    shutil.copy(TEST_PARQUET_FILEPATH, temporary_dataset)
    return temporary_dataset<|MERGE_RESOLUTION|>--- conflicted
+++ resolved
@@ -197,7 +197,6 @@
 
 
 @pytest.fixture()
-<<<<<<< HEAD
 def _statistic_subject_mapping_fake_subjects(
     subject_mapping_fake_statistical_structure,
 ) -> None:
@@ -219,8 +218,6 @@
 
 
 @pytest.fixture()
-=======
->>>>>>> 39888476
 def code_list_csv_filepath_nb() -> pathlib.Path:
     return TEST_RESOURCES_DIRECTORY / CODE_LIST_DIR / "code_list_nb.csv"
 
