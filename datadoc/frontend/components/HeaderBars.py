--- conflicted
+++ resolved
@@ -5,12 +5,9 @@
 from datadoc_model.Enums import SupportedLanguages
 
 from datadoc import state
-<<<<<<< HEAD
-=======
 from datadoc.frontend.callbacks.dataset import get_dataset_path
 from datadoc.frontend.components.Builders import make_ssb_button
 from datadoc.utils import get_app_version
->>>>>>> f0466684
 
 COLORS = {"dark_1": "#F0F8F9", "green_1": "#ECFEED", "green_4": "#00824D"}
 
@@ -34,7 +31,8 @@
         dbc.Row(
             [
                 dbc.Col(
-                    html.P(f"v{get_app_version()}", className="small"), align="end"
+                    html.P(f"v{get_app_version()}", className="small"),
+                    align="end",
                 ),
                 dbc.Col(
                     dcc.Dropdown(
@@ -52,7 +50,7 @@
                 ),
             ],
             justify="between",
-        )
+        ),
     )
 
 
@@ -82,7 +80,7 @@
                                     ),
                                     width=2,
                                 ),
-                            ]
+                            ],
                         ),
                         width=6,
                     ),
@@ -96,11 +94,7 @@
                         width=2,
                     ),
                 ],
-<<<<<<< HEAD
+                justify="between",
             ),
-=======
-                justify="between",
-            )
->>>>>>> f0466684
         ],
     )