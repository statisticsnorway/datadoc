--- conflicted
+++ resolved
@@ -3,13 +3,8 @@
 import dash_bootstrap_components as dbc
 from dash import dash_table, html
 
-<<<<<<< HEAD
 from datadoc import state
-from datadoc.frontend.Builders import make_ssb_styled_tab
-=======
-import datadoc.state as state
 from datadoc.frontend.components.Builders import make_ssb_styled_tab
->>>>>>> f0466684
 from datadoc.frontend.fields.DisplayVariables import (
     DISPLAY_VARIABLES,
     VariableIdentifiers,
