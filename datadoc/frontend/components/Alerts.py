--- conflicted
+++ resolved
@@ -1,13 +1,6 @@
-<<<<<<< HEAD
 from __future__ import annotations
 
-import dash_bootstrap_components as dbc
-from dash import html
-
-from datadoc.frontend.Builders import make_ssb_warning_alert
-=======
 from datadoc.frontend.components.Builders import AlertTypes, make_ssb_alert
->>>>>>> f0466684
 
 dataset_validation_error = make_ssb_alert(
     AlertTypes.WARNING,
@@ -23,42 +16,6 @@
     "variables-validation-explanation",
 )
 
-<<<<<<< HEAD
-success_toast = dbc.Alert(
-    id="success-message",
-    is_open=False,
-    dismissable=True,
-    fade=True,
-    class_name="ssb-dialog",
-    children=[
-        dbc.Row(
-            [
-                dbc.Col(
-                    width=3,
-                    children=[
-                        html.Div(
-                            className="ssb-dialog icon-panel",
-                            children=[
-                                html.I(
-                                    className="bi bi-check-circle",
-                                ),
-                            ],
-                        ),
-                    ],
-                ),
-                dbc.Col(
-                    [
-                        html.H5(
-                            "Lagret metadata",
-                        ),
-                    ],
-                ),
-            ],
-            align="center",
-        ),
-    ],
-    color="success",
-=======
 opened_dataset_error = make_ssb_alert(
     AlertTypes.WARNING,
     "opened-dataset-error",
@@ -78,5 +35,4 @@
     "opened-dataset-success",
     "Åpnet datasett",
     "opened-dataset-success-explanation",
->>>>>>> f0466684
 )