from __future__ import annotations

import logging

from datadoc_model.Enums import SupportedLanguages
from pydantic import ValidationError

from datadoc import state
from datadoc.frontend.callbacks.utils import (
    find_existing_language_string,
    get_options_for_language,
)
from datadoc.frontend.fields.DisplayVariables import (
    DISPLAYED_DROPDOWN_VARIABLES_METADATA,
    DISPLAYED_DROPDOWN_VARIABLES_TYPES,
    MULTIPLE_LANGUAGE_VARIABLES_METADATA,
    VariableIdentifiers,
)
from datadoc.utils import get_display_values

logger = logging.getLogger(__name__)


def get_boolean_options_for_language(language: SupportedLanguages):
    true_labels = {
        SupportedLanguages.ENGLISH: "Yes",
        SupportedLanguages.NORSK_NYNORSK: "Ja",
        SupportedLanguages.NORSK_BOKMÅL: "Ja",
    }
    false_labels = {
        SupportedLanguages.ENGLISH: "No",
        SupportedLanguages.NORSK_NYNORSK: "Nei",
        SupportedLanguages.NORSK_BOKMÅL: "Nei",
    }
    return [
        {
            "label": f"{true_labels[language]}",
            "value": True,
        },
        {
            "label": f"{false_labels[language]}",
            "value": False,
        },
    ]


def get_metadata_field(data, data_previous, active_cell) -> str:
    for i in range(len(data)):
        # First strategy to find which column we're in; diff the current and previous data
        update_diff = list(data[i].items() - data_previous[i].items())
        if update_diff:
            return update_diff[-1][0]

    # When copy/pasting the diff fails, so we fall back to the active cell
    return active_cell["column_id"]


def handle_multi_language_metadata(
    metadata_field,
    new_value,
    updated_row_id,
) -> str | None:
    if type(new_value) is str:
        return find_existing_language_string(
            state.metadata.variables_lookup[updated_row_id],
            new_value,
            metadata_field,
        )
    elif new_value is None:
        # This edge case occurs when the user removes the text in an input field
        # We want to ensure we only remove the content for the current language,
        # not create a new blank object!
        return find_existing_language_string(
            state.metadata.variables_lookup[updated_row_id],
            "",
            metadata_field,
        )
    else:
        return new_value


def accept_variable_metadata_input(
    data: list[dict],
    active_cell: dict,
    data_previous: list[dict],
) -> tuple[list[dict], bool, str]:
    show_error = False
    error_explanation = ""
    output_data = data
    metadata_field = get_metadata_field(data, data_previous, active_cell)

    for row_index in range(len(data)):
        # Update all the variables for this column to ensure we read in the value
        new_value = data[row_index][metadata_field]
        updated_row_id = data[row_index][VariableIdentifiers.SHORT_NAME.value]

        try:
            if metadata_field in MULTIPLE_LANGUAGE_VARIABLES_METADATA:
                new_value = handle_multi_language_metadata(
                    metadata_field,
                    new_value,
                    updated_row_id,
                )
            elif new_value == "":
                # Allow clearing non-multiple-language text fields
                new_value = None

            logger.debug(
                f"{row_index = } | {updated_row_id = } | {metadata_field = } | {new_value = }",
            )
            # Write the value to the variables structure
            setattr(
                state.metadata.variables_lookup[updated_row_id],
                metadata_field,
                new_value,
            )
        except ValidationError as e:
            show_error = True
            error_explanation = f"`{e}`"
            output_data = data_previous
            logger.debug("Caught ValidationError:", exc_info=True)
        else:
            logger.debug(f"Successfully updated {updated_row_id} with {new_value}")

    return output_data, show_error, error_explanation


def update_variable_table_dropdown_options_for_language(
    language: SupportedLanguages,
) -> dict[str, dict[str, list[dict[str, str]]]]:
    """Retrieves enum options for dropdowns in the Datatable. Handles the
    special case of boolean values which we represent in the Datatable
    with a Dropdown but they're not backed by an Enum.

    Example return structure:
        {'data_type': {'options': [{'label': 'TEKST', 'value': 'STRING'},
                                {'label': 'HELTALL', 'value': 'INTEGER'},
                                {'label': 'DESIMALTALL', 'value': 'FLOAT'},
                                {'label': 'DATOTID', 'value': 'DATETIME'},
                                {'label': 'BOOLSK', 'value': 'BOOLEAN'}]},
        'direct_person_identifying': {'options': [{'label': 'Ja', 'value': True},
                                                {'label': 'Nei', 'value': False}]},
        'temporality_type': {'options': [{'label': 'FAST', 'value': 'FIXED'},
            ...
        }
    """
    options = []
    for field_type in DISPLAYED_DROPDOWN_VARIABLES_TYPES:
        value = (
            get_boolean_options_for_language(language)
            if field_type is bool
            else get_options_for_language(language, field_type)
        )
        options.append({"options": value})
    return dict(zip(DISPLAYED_DROPDOWN_VARIABLES_METADATA, options))


def update_variable_table_language(
<<<<<<< HEAD
    data: list[dict],
=======
>>>>>>> f0466684
    language: SupportedLanguages,
) -> tuple[list[dict], bool, str]:
    state.current_metadata_language = language
    new_data = []
    for v in state.metadata.meta.variables:
        new_data.append(
            get_display_values(
                v,
                state.current_metadata_language,
            ),
        )
    logger.debug(f"Updated variable table language: {language.name}")
    return new_data, False, ""<|MERGE_RESOLUTION|>--- conflicted
+++ resolved
@@ -156,10 +156,6 @@
 
 
 def update_variable_table_language(
-<<<<<<< HEAD
-    data: list[dict],
-=======
->>>>>>> f0466684
     language: SupportedLanguages,
 ) -> tuple[list[dict], bool, str]:
     state.current_metadata_language = language
