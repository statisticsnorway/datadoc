--- conflicted
+++ resolved
@@ -1,22 +1,13 @@
 from __future__ import annotations
 
 import logging
-<<<<<<< HEAD
-from typing import TYPE_CHECKING, Any
-=======
 import os
-from pathlib import Path
-from typing import Any, Dict, List, Optional, Tuple
->>>>>>> f0466684
+import typing as t
 
 from pydantic import ValidationError
 
-<<<<<<< HEAD
 from datadoc import state
-=======
-import datadoc.state as state
 from datadoc.backend.DataDocMetadata import DataDocMetadata
->>>>>>> f0466684
 from datadoc.frontend.callbacks.utils import (
     find_existing_language_string,
     get_options_for_language,
@@ -29,7 +20,9 @@
     DatasetIdentifiers,
 )
 
-if TYPE_CHECKING:
+if t.TYPE_CHECKING:
+    from pathlib import Path
+
     from datadoc_model.Enums import SupportedLanguages
 
 logger = logging.getLogger(__name__)
@@ -42,7 +35,7 @@
         return state.metadata.dataset
     elif path_from_env := os.getenv(DATADOC_DATASET_PATH_ENV_VAR):
         logger.info(
-            f"Dataset path from {DATADOC_DATASET_PATH_ENV_VAR}: '{path_from_env}'"
+            f"Dataset path from {DATADOC_DATASET_PATH_ENV_VAR}: '{path_from_env}'",
         )
         dataset = path_from_env
     else:
@@ -63,7 +56,7 @@
     return [item.strip() for item in value.split(",")]
 
 
-def process_special_cases(value: Any, metadata_identifier: str):
+def process_special_cases(value: t.Any, metadata_identifier: str):
     """Docstring."""
     if metadata_identifier == DatasetIdentifiers.KEYWORD.value:
         value = process_keyword(value)
@@ -78,7 +71,7 @@
 
 
 def accept_dataset_metadata_input(
-    value: Any,
+    value: t.Any,
     metadata_identifier: str,
 ) -> tuple[bool, str]:
     logger.debug(f"Received update {value = } for {metadata_identifier = }")
@@ -104,7 +97,7 @@
     return show_error, error_explanation
 
 
-def update_dataset_metadata_language() -> list[Any]:
+def update_dataset_metadata_language() -> list[t.Any]:
     """Return new values for ALL the dataset metadata inputs to allow
     editing of strings in the chosen language.
     """
