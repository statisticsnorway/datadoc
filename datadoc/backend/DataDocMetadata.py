--- conflicted
+++ resolved
@@ -90,7 +90,8 @@
             self.extract_metadata_from_files()
 
     def get_dataset_state(
-        self: t.Self @ DataDocMetadata, dataset: str,
+        self: t.Self @ DataDocMetadata,
+        dataset: str,
     ) -> DatasetState | None:
         """Use the path to attempt to guess the state of the dataset."""
         if dataset is None:
@@ -113,7 +114,8 @@
         return None
 
     def get_dataset_version(
-        self: t.Self @ DataDocMetadata, dataset_stem: str,
+        self: t.Self @ DataDocMetadata,
+        dataset_stem: str,
     ) -> str | None:
         """Find version information if exists in filename.
 
@@ -132,15 +134,11 @@
                 return last_filename_element[1:]
         return None
 
-<<<<<<< HEAD
-    def read_metadata_document(self: t.Self @ DataDocMetadata) -> None:
+    def extract_metadata_from_files(self: t.Self @ DataDocMetadata) -> None:
         """Read metadata from a dataset.
 
         If a metadata document already exists, read in the metadata from that instead.
         """
-=======
-    def extract_metadata_from_files(self):
->>>>>>> f0466684
         fresh_metadata = {}
         if self.metadata_document.exists():
             try:
