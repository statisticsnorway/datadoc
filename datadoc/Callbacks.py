--- conflicted
+++ resolved
@@ -62,20 +62,9 @@
 
     if update_diff:
         try:
-<<<<<<< HEAD
-            if (
-                updated_column_id in MULTIPLE_LANGUAGE_DATASET_METADATA
-                and type(new_value) is str
-            ):
-                new_value = find_existing_language_string(
-                    state.metadata.variables_lookup[updated_row_id],
-                    new_value,
-                    updated_column_id,
-                )
-=======
             if updated_column_id in MULTIPLE_LANGUAGE_VARIABLES_METADATA:
                 if type(new_value) is str:
-                    new_value = store_language_string(
+                    new_value = find_existing_language_string(
                         state.metadata.variables_lookup[updated_row_id],
                         new_value,
                         updated_column_id,
@@ -84,7 +73,7 @@
                     # This edge case occurs when the user removes the text in an input field
                     # We want to ensure we only remove the content for the current language,
                     # not create a new blank object!
-                    new_value = store_language_string(
+                    new_value = find_existing_language_string(
                         state.metadata.variables_lookup[updated_row_id],
                         "",
                         updated_column_id,
@@ -93,7 +82,6 @@
             logger.debug(
                 f"Row: {updated_row_id} Column: {updated_column_id} New value: {new_value}"
             )
->>>>>>> 735778b3
             # Write the value to the variables structure
             setattr(
                 state.metadata.variables_lookup[updated_row_id],
